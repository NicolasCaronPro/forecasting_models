--- conflicted
+++ resolved
@@ -237,49 +237,6 @@
 
     X, y = make_regression(n_samples=1000, n_features=10, noise=0.1, random_state=42)
     X_train, X_test, y_train, y_test = train_test_split(X, y, test_size=0.2, random_state=42)
-
-<<<<<<< HEAD
-    ############################## XGBOOST TEST ###########################################
-    params = {
-            'objective':'reg:squarederror',
-            'verbosity':0,
-            'early_stopping_rounds':None,
-            'learning_rate' :0.01,
-            'min_child_weight' : 5.0,
-            'max_depth' : 6,
-            'max_delta_step' : 1.0,
-            'subsample' : 0.3,
-            'colsample_bytree' : 0.8,
-            'colsample_bylevel': 0.8,
-            'reg_lambda' : 10.5,
-            'reg_alpha' : 0.9,
-            'n_estimators' : 10000,
-            'random_state': 42,
-            'tree_method':'hist',
-        }
-    
-    grid_params = {
-            'max_depth': [1,2,5,10,15],
-        }
-    
-    name = 'xgboost_test'
-    task_type = 'regression'
-    device='cpu'
-    loss = 'rmse'
-    check_and_create_path(Path('./Test') / name)
-
-    logger.info(f'Configuration du modèle XGBoost pour la {task_type} sur : {device} avec une loss {loss}')
-    model = get_model(type='xgboost', name=name, device=device, task_type=task_type, params=params, loss='rmse')
-
-    logger.info('Fit du modèle avec les données d entraînement')
-    model.fit(X_train, y_train, optimization='grid', grid_params=grid_params, fit_params={})
-
-    logger.info('Prédiction avec les données de test')
-    predictions = model.predict(X_test)
-
-    logger.info('Si le modèle est de type arbre, tracer l arbre')
-    if isinstance(model, ModelTree):
-=======
     logger.info(f'Test : {test_id}')
     if test_id == '1':
         ############################## XGBOOST TEST ###########################################
@@ -361,7 +318,6 @@
         plt.legend()
         plt.savefig(Path('./Test') / name / 'predictions.png')
         
->>>>>>> 9b66ae3d
         feature_names = [f"feature_{i}" for i in range(X_train.shape[1])]
 
         logger.info('Afficher l importance des caractéristiques')
