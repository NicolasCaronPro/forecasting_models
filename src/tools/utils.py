import pandas as pd
from typing import List
import numpy as np
import pandas as pd
import numpy as np


def list_constant_columns(data: pd.DataFrame, threshold: float = 1.0, exclude_categories: bool = True, exclude_booleans: bool = True) -> List:

    excluded_types = []
    if exclude_categories:
        excluded_types.append('category')
    if exclude_booleans:
        excluded_types.append('boolean')

    selected_columns = data.select_dtypes(exclude=excluded_types).columns

    # Liste pour stocker les colonnes à supprimer
    const_cols = []

    for col in selected_columns:
        # Calculer la proportion de la valeur la plus fréquente dans la colonne
        value_frequencies = data[col].value_counts(normalize=True)

        # most_frequent_value = value_frequencies.idxmax()
        most_frequent_value_ratio = value_frequencies.max()

        # Vérifier si cette proportion dépasse le seuil (threshold)
        if most_frequent_value_ratio >= threshold:
            const_cols.append(col)
            # print(
            #     f"Column '{col}' is constant at {most_frequent_value} for {most_frequent_value_ratio:.2%} of the rows.")

    return const_cols


def clean_dataframe(data: pd.DataFrame, drop_constant_thr=1.0, exclude_categories=True, exclude_booleans=True):
    """
    Clean the DataFrame by:
    1. Dropping columns with zero variance (constant columns).
    2. Replacing NaN values with the column mean.
    3. Replacing +inf with the column max value and -inf with the column min value.
    """
    # Step 1: Drop columns with zero variance
    constant_columns = list_constant_columns(
        data=data, threshold=drop_constant_thr, exclude_categories=exclude_categories, exclude_booleans=exclude_booleans)
    df_clean = data.drop(columns=constant_columns)
    if constant_columns != []:
        print(f"Dropped columns with zero variance: {constant_columns}")

    # Step 2: Replace NaN values with column mean
    df_clean = df_clean.apply(lambda x: x.fillna(x.mean()) if x.dtype in [
                              np.float64, np.float32, np.int64] else x)

    # Step 3: Replace +inf with max and -inf with min
<<<<<<< HEAD
    df_clean = df_clean.apply(lambda x: x.replace([np.inf], x[np.isfinite(x)].max(
    )) if x.dtype in [np.float64, np.float32, np.int64] and np.isinf(x).any() else x)
    df_clean = df_clean.apply(lambda x: x.replace([-np.inf], x[np.isfinite(x)].min(
    )) if x.dtype in [np.float64, np.float32, np.int64] and np.isinf(x).any() else x)

    return df_clean
=======
    df_clean = df_clean.apply(lambda x: x.replace([np.inf], x[np.isfinite(x)].max()) if x.dtype in [np.float64, np.float32, np.int64] and np.isinf(x).any() else x)
    df_clean = df_clean.apply(lambda x: x.replace([-np.inf], x[np.isfinite(x)].min()) if x.dtype in [np.float64, np.float32, np.int64] and np.isinf(x).any() else x)
    
    return df_clean

import os
import re

def supprimer_fichier_feather_recursif(dossiers):
    """
    Parcourt les dossiers et leurs sous-dossiers récursivement et supprime
    tous les fichiers 'data.feather' s'ils existent.
    
    :param dossiers: Liste de chemins de dossiers à parcourir.
    """

    # Définir l'expression régulière pour correspondre à 'data.feather' ou 'data_<word>.feather'
    pattern = re.compile(r'^data(?:_[a-zA-ZçÇéÉèÈêÊëËàÀâÂîÎïÏôÔûÛùÙüÜœŒ\s\W]+)*\.feather$', re.UNICODE)
    print("Deleting files...")
    for dossier in dossiers:
        # Parcours récursivement le dossier et ses sous-dossiers
        for chemin_racine, sous_dossiers, fichiers in os.walk(dossier):
            # Filtre les fichiers correspondant à l'expression régulière
            for fichier in fichiers:
                # print(fichier)
                if pattern.match(fichier):

                    chemin_fichier = os.path.join(chemin_racine, fichier)
                    try:
                        # Supprime le fichier
                        os.remove(chemin_fichier)
                        print(f"Fichier supprimé: {chemin_fichier}")
                    except Exception as e:
                        print(f"Erreur lors de la suppression de {chemin_fichier}: {e}")
>>>>>>> 564c56da
<|MERGE_RESOLUTION|>--- conflicted
+++ resolved
@@ -1,3 +1,5 @@
+import os
+import re
 import pandas as pd
 from typing import List
 import numpy as np
@@ -53,32 +55,25 @@
                               np.float64, np.float32, np.int64] else x)
 
     # Step 3: Replace +inf with max and -inf with min
-<<<<<<< HEAD
     df_clean = df_clean.apply(lambda x: x.replace([np.inf], x[np.isfinite(x)].max(
     )) if x.dtype in [np.float64, np.float32, np.int64] and np.isinf(x).any() else x)
     df_clean = df_clean.apply(lambda x: x.replace([-np.inf], x[np.isfinite(x)].min(
     )) if x.dtype in [np.float64, np.float32, np.int64] and np.isinf(x).any() else x)
 
     return df_clean
-=======
-    df_clean = df_clean.apply(lambda x: x.replace([np.inf], x[np.isfinite(x)].max()) if x.dtype in [np.float64, np.float32, np.int64] and np.isinf(x).any() else x)
-    df_clean = df_clean.apply(lambda x: x.replace([-np.inf], x[np.isfinite(x)].min()) if x.dtype in [np.float64, np.float32, np.int64] and np.isinf(x).any() else x)
-    
-    return df_clean
 
-import os
-import re
 
 def supprimer_fichier_feather_recursif(dossiers):
     """
     Parcourt les dossiers et leurs sous-dossiers récursivement et supprime
     tous les fichiers 'data.feather' s'ils existent.
-    
+
     :param dossiers: Liste de chemins de dossiers à parcourir.
     """
 
     # Définir l'expression régulière pour correspondre à 'data.feather' ou 'data_<word>.feather'
-    pattern = re.compile(r'^data(?:_[a-zA-ZçÇéÉèÈêÊëËàÀâÂîÎïÏôÔûÛùÙüÜœŒ\s\W]+)*\.feather$', re.UNICODE)
+    pattern = re.compile(
+        r'^data(?:_[a-zA-ZçÇéÉèÈêÊëËàÀâÂîÎïÏôÔûÛùÙüÜœŒ\s\W]+)*\.feather$', re.UNICODE)
     print("Deleting files...")
     for dossier in dossiers:
         # Parcours récursivement le dossier et ses sous-dossiers
@@ -94,5 +89,5 @@
                         os.remove(chemin_fichier)
                         print(f"Fichier supprimé: {chemin_fichier}")
                     except Exception as e:
-                        print(f"Erreur lors de la suppression de {chemin_fichier}: {e}")
->>>>>>> 564c56da
+                        print(
+                            f"Erreur lors de la suppression de {chemin_fichier}: {e}")