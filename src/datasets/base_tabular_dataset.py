--- conflicted
+++ resolved
@@ -171,7 +171,8 @@
         for feature in self.features:
             for location in locations:
                 # self.logger.info(f"Fetching data for {feature.name} at {location}")
-                feature.fetch_data(data_start, data_stop, location=location, features_dir=data_dir / 'features')
+                feature.fetch_data(
+                    data_start, data_stop, location=location, features_dir=data_dir / 'features')
                 self.logger.setLevel(logging.INFO)
         # self.data = self.data.join(feature.data)
 
@@ -214,8 +215,10 @@
             self.enc_X_train.columns = [
                 col.split('__')[-1] for col in self.enc_X_train.columns]
             not_encoded_df = self.X_train[not_to_encode]
-            self.logger.info(f'{len(not_encoded_df.columns.to_list())} features not encoded (same unit as target)')
-            self.enc_X_train = pd.concat([self.enc_X_train, not_encoded_df], axis=1)
+            self.logger.info(
+                f'{len(not_encoded_df.columns.to_list())} features not encoded (same unit as target)')
+            self.enc_X_train = pd.concat(
+                [self.enc_X_train, not_encoded_df], axis=1)
             # print(self.enc_X_train.columns.to_list())
 
             # print(self.enc_X_train.columns.value_counts().loc[lambda x: x > 1])
@@ -307,7 +310,8 @@
         dropped = [col.split('%%')[0] for col in constant_columns]
         dropped = set(dropped)
 
-        print(f"Dropped {len(constant_columns)} constant columns from both sets: {dropped}")
+        print(
+            f"Dropped {len(constant_columns)} constant columns from both sets: {dropped}")
 
     def split(self, train_size: Optional[Union[float, int]] = None,
               test_size: Optional[Union[float, int]] = None,
@@ -430,9 +434,10 @@
                       targets_shift: Optional[int] = None,
                       targets_rolling_window: Optional[int] = None,
                       targets_history_shifts: Optional[int] = [],
-                      targets_history_rolling_windows: Optional[Union[int, List[int]]] = [],
+                      targets_history_rolling_windows: Optional[Union[int, List[int]]] = [
+                      ],
                       axis='columns') -> str:
-        
+
         self.targets_names = []
 
         assert isinstance(targets, (list, str)
@@ -440,7 +445,6 @@
 
         if isinstance(targets, str):
             targets = [targets]
-        
 
         for location in targets_locations:
             assert isinstance(
@@ -474,7 +478,8 @@
 
                 if (targets_shift is None or targets_shift >= 0):
                     if "%%" in target_name:
-                        self.logger.info("Passed target name already point to a shifted column, we don't shift again")
+                        self.logger.info(
+                            "Passed target name already point to a shifted column, we don't shift again")
                         targets_shift = 0
                     else:
                         self.logger.warning("Not shifting the target is not allowed as some features might not be available for today's date,\
@@ -670,7 +675,8 @@
             if isinstance(locations[i], str):
                 locations[i] = Location(locations[i])
 
-        self.logger.info(f"Getting the dataset from {from_date} to {to_date} for {', '.join([location.name for location in locations])}")
+        self.logger.info(
+            f"Getting the dataset from {from_date} to {to_date} for {', '.join([location.name for location in locations])}")
 
         assert isinstance(targets_locations, (list, str, Location)
                           ), "targets_locations must be a list of strings, Location objects or a string or a Location object"
@@ -729,15 +735,9 @@
                            targets_rolling_window=targets_rolling_window,
 
                            targets_history_shifts=targets_history_shifts,
-<<<<<<< HEAD
                            targets_history_rolling_windows=targets_history_rolling_windows, bins=target_bins, replace_target=replace_target,
                            axis=axis,
                            nb_data_location=len(locations))
-=======
-                           targets_history_rolling_windows=targets_history_rolling_windows,
-                           bins=target_bins,
-                           axis=axis)
->>>>>>> 354052e2
 
         # Si features_names est fourni, on retire les suffixes spécifiant l'encodage si présent dans le nom des colonnes
         if features_names is not None:
@@ -756,7 +756,6 @@
 
         features_names = list(set(features_names))
 
-        
         # print(self.data.columns.to_list())
         # print(features_names)
         self.data = self.data[features_names]
