from pathlib import Path
import os
from typing import Optional, Union, List
from sklearn.pipeline import Pipeline
import src.features as ft
from src.encoding.tools import create_encoding_pipeline
from src.tools.utils import list_constant_columns
import pandas as pd
from sklearn.model_selection import train_test_split
from copy import deepcopy
import datetime as dt
import numpy as np
import logging
import sys
import pathlib
from src.location import Location


def categorize(df, column, bins=[0, 0.1, 0.3, 0.7, 0.9, 0.97, 1.0], labels=None, drop=False):
    if labels == None and type(bins) == int:
        labels = [f'{i+1}' for i in range(bins)]
    elif labels == None and type(bins) == list:
        labels = [f'{i+1}' for i in range(len(bins) - 1)]
    df[f'{column}_category'] = pd.qcut(df[column], q=bins, labels=labels)
    df[f'{column}_category'] = df[f'{column}_category'].astype('category')
    if drop:
        df.drop(columns=[column], inplace=True)
    return df


def extract_column_base(col_name: str, separator='##') -> str:
    # Extraction du radical avant toute transformation (par ex: encodage, shift, aggregation)
    if separator in col_name:
        return col_name.split(separator)[0]
    return col_name


def find_matching_columns(df: pd.DataFrame, base_columns: List[str], to_print=False) -> List[str]:
    """ Trouve les colonnes dans un DataFrame qui correspondent aux bases des noms de colonnes spécifiées. """
    matching_columns = []
    # if to_print:
    # print(base_columns)
    for col in df.columns:
        # On extrait la base du nom de la colonne actuelle
        col_base = extract_column_base(col)
        # if to_print:
        # print(col, col_base)
        if col_base in base_columns:
            matching_columns.append(col)
            #
    return matching_columns


class BaseTabularDataset():
<<<<<<< HEAD
    def __init__(self, features_class: List[Union[ft.BaseFeature, str]], name: str = None, logger=None, fetch_config: dict = None, getter_config: dict = None) -> None:
=======
    def __init__(self, features_classes: List[Union[ft.BaseFeature, str]], name:str = None, logger=None, fetch_config: dict = None, getter_config:dict = None) -> None:
>>>>>>> fe19e302

        # On initialise name
        if name is None:
            self.name = self.__class__.__name__
        else:
            self.name = name
        assert isinstance(self.name, str), "name should be of type str"

        # # On initialise feature_dir
        # if data_dir:
        #     if isinstance(data_dir, str):
        #         data_dir = Path(data_dir)
        # else:
        #     data_dir = Path(os.getcwd())

        # assert isinstance(data_dir, Path), "data_dir should be of type Path"
        # self.data_dir = data_dir / self.name
        # if not os.path.isdir(self.data_dir):
        #     os.makedirs(self.data_dir, exist_ok=True)

        # On initialise logger
        if logger is None:
            logger = logging.getLogger(self.name)
        self.logger: logging.Logger = logger
        assert isinstance(self.logger, type(sys.modules['logging'].getLogger(
        ))), f"logger must be of type logging.Logger, not {type(self.logger)}"

        self.logger.info("Initialisation de la classe %s", self.name)
        # Initialize each features object and fetch their data and then get them for the specified range
        self.features: List[Union[ft.BaseFeature, str]] = []
        self.targets_names = []

        self.data: pd.DataFrame = None
        self.enc_X_train: pd.DataFrame = pd.DataFrame()
        self.enc_X_val: pd.DataFrame = pd.DataFrame()
        self.enc_X_test: pd.DataFrame = pd.DataFrame()

        self.enc_data: pd.DataFrame = pd.DataFrame()

        self.X_train: pd.DataFrame = pd.DataFrame()
        self.y_train: pd.DataFrame = pd.DataFrame()

        self.X_val: pd.DataFrame = pd.DataFrame()
        self.y_val: pd.DataFrame = pd.DataFrame()

        self.X_test: pd.DataFrame = pd.DataFrame()
        self.y_test: pd.DataFrame = pd.DataFrame()

        self.train_set: pd.DataFrame = pd.DataFrame()
        self.val_set: pd.DataFrame = pd.DataFrame()
        self.test_set: pd.DataFrame = pd.DataFrame()

        # super().__init__(config=config, parent=parent)

        self.initialize_features(features_classes)

        if fetch_config is not None:
            self.fetch_dataset(**fetch_config)

        if getter_config is not None:
            self.get_dataset(**getter_config, inplace=True)

    def initialize_features(self, features_classes) -> None:
        """
        Initialize each feature.

        Parameters:
        - None
        """
        self.logger.info("Initialisation des features")
        # Initialize each feature
        for feature_class in features_classes:
            # If the feature is a string, get the class from the features module
            if isinstance(feature_class, str):
                feature_class = getattr(ft, feature_class)

            # If the feature is a class, instantiate it, otherwise if it's an instance, use it
            if isinstance(feature_class, ft.BaseFeature):
                feature = feature_class

            else:
                feature = feature_class(logger=self.logger)

            self.features.append(feature)

    def fetch_dataset(self, data_start, data_stop, data_dir, locations: str|List[str]|Location|List[Location]) -> None:
        """
        Fetch les données.

        Parameters:
        - None
        """
        if data_dir is not None:
            if isinstance(data_dir, str):
                data_dir = Path(data_dir)
        else:
            data_dir = Path(os.getcwd()) / 'data'

        if not os.path.exists(data_dir):
            os.makedirs(data_dir)

        if isinstance(locations, str):
            locations = [locations]
        
        if isinstance(locations, Location):
            locations = [locations]

        assert isinstance(locations, list), "locations must be a list of strings or Location objects"
        assert all(isinstance(location, (str, Location)) for location in locations), "locations must be a list of strings or Location objects"

        # Get data from each feature
        for feature in self.features:
<<<<<<< HEAD
            self.logger.info(f"Fetching data for {feature.name}")
            self.logger.setLevel(logging.WARNING)
            feature.fetch_data(data_start, data_stop, etablissement=etablissement,
                               departement=departement, region=region, features_dir=data_dir / 'features')
            self.logger.setLevel(logging.INFO)
=======
            for location in locations:
                self.logger.info(f"Fetching data for {feature.name} at {location}")
                self.logger.setLevel(logging.WARNING)
                feature.fetch_data(data_start, data_stop, location=location, features_dir=data_dir / 'features')
                self.logger.setLevel(logging.INFO)
>>>>>>> fe19e302
        # self.data = self.data.join(feature.data)

    def encode(self, pipeline: Pipeline = None) -> None:
        """
        Encode les données.

        Parameters:
        - pipeline: Pipeline - The pipeline to use for encoding the data
        """

        if pipeline is None:
            raise ValueError("Pipeline is required")

        encoded_data = []

        if not self.X_train.empty:
            not_to_encode = []
            # Do not encode data that are the same unit as the target
<<<<<<< HEAD
            to_encode = [col for col in self.X_train.columns if not col.startswith(
                'Total_CHU Dijon') and not col.startswith('nb_vers_hospit')]
            not_to_encode = [col for col in self.X_train.columns if col.startswith(
                'Total_CHU Dijon') or col.startswith('nb_vers_hospit')]
            print(
                f"X shape: {self.X_train[to_encode].shape}, y shape: {self.y_train.shape}")
=======
            for target in self.targets_names:
                not_to_encode.append(target.split('%%')[0].split('target_')[1].split('_')[0])
            not_to_encode.append('target_')
            # print(not_to_encode)

            to_encode = [col for col in self.X_train.columns if all(not col.startswith(prefix) for prefix in not_to_encode)]
            # print(to_encode)
            not_to_encode = [col for col in self.X_train.columns if col not in to_encode]
            # print(not_to_encode)
            print(f"X shape: {self.X_train[to_encode].shape}, y shape: {self.y_train.shape}")
>>>>>>> fe19e302

            self.enc_X_train = pipeline.fit_transform(
                X=self.X_train[to_encode], y=self.y_train)
            # print(self.enc_X_train.iloc[0])
            self.enc_X_train.columns = [
                col.split('__')[-1] for col in self.enc_X_train.columns]
<<<<<<< HEAD

            self.enc_X_train = pd.concat(
                [self.enc_X_train, self.X_train[not_to_encode]], axis=1)
=======
            not_encoded_df = self.X_train[not_to_encode]
            print(not_encoded_df.columns)
            self.enc_X_train = pd.concat([self.enc_X_train, not_encoded_df], axis=1)
>>>>>>> fe19e302
            # print(self.enc_X_train.columns.to_list())

            # print(self.enc_X_train.columns.value_counts().loc[lambda x: x > 1])

            encoded_data.append(self.enc_X_train)
            if not self.X_val.empty:
                self.enc_X_val = pipeline.transform(self.X_val[to_encode])
                self.enc_X_val.columns = [
                    col.split('__')[-1] for col in self.enc_X_val.columns]
                self.enc_X_val = pd.concat(
                    [self.enc_X_val, self.X_val[not_to_encode]], axis=1)

                encoded_data.append(self.enc_X_val)

            if not self.X_test.empty:
                self.enc_X_test = pipeline.transform(self.X_test[to_encode])
                self.enc_X_test.columns = [
                    col.split('__')[-1] for col in self.enc_X_test.columns]
                self.enc_X_test = pd.concat(
                    [self.enc_X_test, self.X_test[not_to_encode]], axis=1)
                encoded_data.append(self.enc_X_test)

        self.enc_data = pd.concat(encoded_data, axis=0)

    def create_X_y(self, val=True, test=True) -> None:
        """
        Create X and y.

        Parameters:
        - None
        """

        if not self.train_set.empty:
            # print(self.train_set.columns.to_list())
            self.X_train = self.train_set.drop(columns=self.targets_names)
            self.y_train = self.train_set[self.targets_names]
        else:
            self.X_train = self.data.drop(columns=self.targets_names)
            self.y_train = self.data[self.targets_names]

        if val:
            if not self.val_set.empty:
                self.X_val = self.val_set.drop(columns=self.targets_names)
                self.y_val = self.val_set[self.targets_names]
            else:
                raise ValueError(
                    "Validation set is not available, you need to split the data first")

        if test:
            if not self.test_set.empty:
                self.X_test = self.test_set.drop(columns=self.targets_names)
                self.y_test = self.test_set[self.targets_names]
            else:
                raise ValueError(
                    "Test set is not available, you need to split the data first")

    def remove_constant_columns_from_splits(self):
        """
        Remove columns that are constant in either the train or test set.
        Ensures that the same columns are dropped from both sets.
        """
        # Identify constant columns in the train set
        train_constant_cols = list_constant_columns(
            self.train_set, threshold=1.0, exclude_booleans=True, exclude_categories=True)
        # test_constant_cols = []
        # val_constant_cols = []

        # if not self.test_set.empty:
        #     # Identify constant columns in the test set
        #     test_constant_cols = [col for col in self.test_set.columns if self.test_set[col].dtype != 'category' and self.test_set[col].std() == 0]

        # if not self.val_set.empty:
        #     # Identify constant columns in the val set
        #     val_constant_cols = [col for col in self.val_set.columns if self.val_set[col].dtype != 'category' and self.val_set[col].std() == 0]

        # Combine constant columns from both sets
        # constant_columns = set(train_constant_cols).union(set(test_constant_cols)).union(set(val_constant_cols))
        constant_columns = train_constant_cols
        # Drop constant columns from both sets
        self.train_set.drop(columns=constant_columns, inplace=True)
        if not self.test_set.empty:
            self.test_set.drop(columns=constant_columns, inplace=True)

        if not self.val_set.empty:
            self.val_set.drop(columns=constant_columns, inplace=True)

        self.data.drop(columns=constant_columns, inplace=True)

        print(
            f"Dropped {len(constant_columns)} constant columns from both sets: {constant_columns}")

    def split(self, train_size: Optional[Union[float, int]] = None,
              test_size: Optional[Union[float, int]] = None,
              val_size: Optional[Union[float, int]] = None,
              random_state: Optional[int] = None,
              shuffle: bool = True,
              stratify: Optional[Union[pd.Series, np.ndarray]] = None) -> tuple:
        """Split arrays or matrices into random train, test and val subsets.

        Quick utility that wraps input validation,
        ``next(ShuffleSplit().split(X, y))``, and application to input data
        into a single call for splitting (and optionally subsampling) data into a
        one-liner.

        Read more in the :ref:`User Guide <cross_validation>`.

        Parameters
        ----------
        *arrays : sequence of indexables with same length / shape[0]
            Allowed inputs are lists, numpy arrays, scipy-sparse
            matrices or pandas dataframes.

        test_size : float or int, default=None
            If float, should be between 0.0 and 1.0 and represent the proportion
            of the dataset to include in the test split. If int, represents the
            absolute number of test samples. If None, the value is set to the
            complement of the train size. If ``train_size`` is also None, it will
            be set to 0.25.

        train_size : float or int, default=None
            If float, should be between 0.0 and 1.0 and represent the
            proportion of the dataset to include in the train split. If
            int, represents the absolute number of train samples. If None,
            the value is automatically set to the complement of the test size.

        random_state : int, RandomState instance or None, default=None
            Controls the shuffling applied to the data before applying the split.
            Pass an int for reproducible output across multiple function calls.
            See :term:`Glossary <random_state>`.

        shuffle : bool, default=True
            Whether or not to shuffle the data before splitting. If shuffle=False
            then stratify must be None.

        stratify : array-like, default=None
            If not None, data is split in a stratified fashion, using this as
            the class labels.
            Read more in the :ref:`User Guide <stratification>`.

        Returns
        -------
        splitting : list, length=2 * len(arrays)
            List containing train-test split of inputs.

            .. versionadded:: 0.16
                If the input is sparse, the output will be a
                ``scipy.sparse.csr_matrix``. Else, output type is the same as the
                input type.

        Examples
        --------
        >>> import numpy as np
        >>> from sklearn.model_selection import train_test_split
        >>> X, y = np.arange(10).reshape((5, 2)), range(5)
        >>> X
        array([[0, 1],
            [2, 3],
            [4, 5],
            [6, 7],
            [8, 9]])
        >>> list(y)
        [0, 1, 2, 3, 4]

        >>> X_train, X_test, y_train, y_test = train_test_split(
        ...     X, y, test_size=0.33, random_state=42)
        ...
        >>> X_train
        array([[4, 5],
            [0, 1],
            [6, 7]])
        >>> y_train
        [2, 0, 3]
        >>> X_test
        array([[2, 3],
            [8, 9]])
        >>> y_test
        [1, 4]

        >>> train_test_split(y, shuffle=False)
        [[0, 1, 2], [3, 4]]
        """
        dataset = self.data
        self.val_set = pd.DataFrame()

        # On ne shuffle pas pour que test soit toujours situé à la fin de notre dataset
        train_val_set, test_set = train_test_split(
            dataset, test_size=test_size, train_size=train_size, random_state=random_state, shuffle=False, stratify=stratify)
        self.train_set = train_val_set
        self.test_set = test_set

        if val_size:
            # ici on peut shuffle
            train_set, val_set = train_test_split(
                train_val_set, test_size=val_size, train_size=train_size, random_state=random_state, shuffle=shuffle, stratify=stratify)
            self.train_set = train_set
            self.val_set = val_set

        self.remove_constant_columns_from_splits()

        return self.train_set, self.val_set, self.test_set

    def get_targets_names(self) -> List[str]:
        return self.targets_names

    def create_target(self,
<<<<<<< HEAD
                      targets,
                      bins: Optional[int] = None,
=======
                      targets: Union[str, List[str]],
                      targets_locations: List[Location],
>>>>>>> fe19e302
                      targets_shift: Optional[int] = None,
                      targets_rolling_window: Optional[int] = None,
                      targets_history_shifts: Optional[int] = [],
                      targets_history_rolling_windows: Optional[Union[int, List[int]]] = [],
                      axis='columns',
                      nb_data_location=1) -> str:
        
        self.targets_names = []
<<<<<<< HEAD
        for target in targets:
            target_name = f"target_{target}"
=======

        assert isinstance(targets, (list, str)), "targets must be a list of strings or a string"

        if isinstance(targets, str):
            targets = [targets]
        

        #  Check if targets are in data, and suffix them with location name if not already specified
        # NOTE: no matter if the dataset is concatenated on rows or columns, we always specify targets locations
        for location in targets_locations:
            assert isinstance(location, Location), "targets_locations must be a list of Location"
            data =  self.data.copy(deep=True)
            fully_named_targets = []

            for i, target in enumerate(targets):
                assert isinstance(target, str), "targets must be a list of strings or a string"
            
                if not target.endswith(f'{location.get_name()}'):
                    target += f'_{location.name}'

                if axis == 'rows':
                    data = data[data['location'] == location.name]
                    data.rename(columns={targets[i]:target}, inplace=True)

                assert target in data.columns.to_list(), f"Target {target} not in data"
                fully_named_targets.append(target)

            # Create a shift/rolling_mean of the colums and fill the self.targets_names attribute
            for target in fully_named_targets:
                if not target.startswith("target_"):
                    target_name = f"target_{target}"
                else:
                    target_name = target
                    
                if (targets_shift is None or targets_shift >= 0):
                    if "%%" in target_name:
                        targets_shift = 0
                    else:
                        self.logger.warning("Not shifting the target is not allowed as some features might not be available for today's date,\
                                            \nas well as applying a positive shift as it would results in predicting the past\
                                            \nWill use a default shift of -1 if targets_shift == 0 or of -targets_shift if targets_shift < 0")
                        targets_shift = -1 if targets_shift == 0 or targets_shift is None else -targets_shift
                
                # df = pd.DataFrame()
                # df['brut'] = self.data[target]
                if targets_rolling_window is None or targets_rolling_window == 0:
                    if targets_shift != 0:
                        self.logger.info(f"Creating the target columns as {target} shifted by {targets_shift}")
                        target_name = f"{target_name}%%J{'+' if targets_shift < 0 else '-'}{str(abs(targets_shift))}"
                        data[target_name] = data[target].shift(targets_shift)
                        self.targets_names.append(target_name)
                        # df['shift_final'] = self.data[target_name]
>>>>>>> fe19e302

                else:
<<<<<<< HEAD
                    self.logger.warning(
                        "Not shifting the target is not allowed as some features might not be available,\nWill use a default shift of -1, matching the value for the next sample")
                    targets_shift = -1

            # df = pd.DataFrame()
            # df['brut'] = self.data[target]
            if targets_rolling_window is None or targets_rolling_window == 0:
                if targets_shift != 0:
                    self.logger.info(
                        f"Creating the target columns as {target} shifted by {targets_shift}")
                    target_name = f"{target_name}%%J{'+' if targets_shift < 0 else '-'}{str(abs(targets_shift))}"
                    self.data[target_name] = self.data[target].shift(
                        targets_shift)
=======
                    self.logger.info(f"Creating the target columns as a rolling mean of {target} on {targets_rolling_window} rows shifted by {targets_shift}")
                    # if targets_shift >= 0 or targets_shift is None or abs(targets_shift) < targets_rolling_window:
                    # Using a rolling mean of the target without shifting (or using a positive shift) will compute means on the past
                    # and might produce a target leak if history of the variable is used,
                    # Will use a initial shift of the size of the rolling window
                    target_name = f"{target_name}{'%%J+' if targets_shift < 0 else '%%J-' if targets_shift > 0 else ''}{str(abs(targets_shift))}%%mean_{str(targets_rolling_window)}J"

                    if targets_shift != 0:
                        data[target_name] = data[target].shift(targets_shift-targets_rolling_window)
                    else:
                        data[target_name] = data[target]
                    # df['shift'] = self.data[target_name]
                    # self.logger.info("Aggregating the target columns...")
                    data[target_name] = data[target_name].rolling(targets_rolling_window).mean()
                    # df['rolling'] = self.data[target_name]
>>>>>>> fe19e302
                    self.targets_names.append(target_name)

<<<<<<< HEAD
            else:
                self.logger.info(
                    f"Creating the target columns as a rolling mean of {target} on {targets_rolling_window} rows shifted by {targets_shift}")
                # if targets_shift >= 0 or targets_shift is None or abs(targets_shift) < targets_rolling_window:
                # Using a rolling mean of the target without shifting (or using a positive shift) will compute means on the past
                # and might produce a target leak if history of the variable is used,
                # Will use a initial shift of the size of the rolling window
                target_name = f"{target_name}{'%%J+' if targets_shift < 0 else '%%J-' if targets_shift > 0 else ''}{str(abs(targets_shift))}%%mean_{str(targets_rolling_window)}J"

                if targets_shift != 0:
                    self.data[target_name] = self.data[target].shift(
                        targets_shift-targets_rolling_window)
                else:
                    self.data[target_name] = self.data[target]
                # df['shift'] = self.data[target_name]
                # self.logger.info("Aggregating the target columns...")
                self.data[target_name] = self.data[target_name].rolling(
                    targets_rolling_window).mean()
                # df['rolling'] = self.data[target_name]
                self.targets_names.append(target_name)

            self.logger.info("Creating target history columns...")
            for shift in targets_history_shifts:
                if shift < abs(targets_shift) + targets_rolling_window:
                    self.logger.warning(
                        f"The target history shift {shift} is not high enough considering that the target is shifted and/or is a rolling mean, will be ignored as it refered to future values")
                    continue
                # shift = shift -1
                self.data[f"{target_name}%%J-{shift}"] = self.data[target_name].shift(
                    shift)

            for rw in targets_history_rolling_windows:
                self.data[f'{target_name}%%mean_{rw}J%%J-{abs(targets_shift) + targets_rolling_window}'] = self.data[target_name].shift(
                    (abs(targets_shift) + targets_rolling_window)).rolling(rw).mean()
                self.data[f'{target_name}%%std{rw}J%%J-{abs(targets_shift) + targets_rolling_window}'] = self.data[target_name].shift(
                    (abs(targets_shift) + targets_rolling_window)).rolling(rw).std()

            if bins:
                self.data = categorize(
                    self.data, target_name, bins=bins, drop=True)

        # print(df.head(20))
=======
                self.logger.info("Creating target history columns...")
                min_shift = abs(targets_shift) + targets_rolling_window
                for shift in targets_history_shifts:
                    if shift < min_shift:
                        self.logger.warning(f"{shift} as target history shift is not high enough considering that the target is shifted and/or is a rolling mean,\
                                            \ntarget_history_shift value will be set to {shift} + abs(targets_shift) + targets_rolling_window")
                        shift = shift + min_shift
                    # shift = shift -1
                    data[f"{target_name}%%J-{shift}"] = data[target_name].shift(shift)
                    data[f"{target_name}%%J-{shift}"] = data[f"{target_name}%%J-{shift}"].bfill(limit_area='outside')

                if targets_history_rolling_windows is not []:
                    self.logger.info("Rolling windows will start from %s samples before to n days before this starting sample", min_shift)

                for rw in targets_history_rolling_windows:
                    data[f'{target_name}%%mean_{rw}J%%J-{min_shift}'] = data[target_name].shift(min_shift).rolling(rw).mean()
                    data[f'{target_name}%%mean_{rw}J%%J-{min_shift}'] = data[f'{target_name}%%mean_{rw}J%%J-{min_shift}'].bfill(limit_area='outside')
                    data[f'{target_name}%%std{rw}J%%J-{min_shift}'] = data[target_name].shift(min_shift).rolling(rw).std()
                    data[f'{target_name}%%std{rw}J%%J-{min_shift}'] = data[f'{target_name}%%std{rw}J%%J-{min_shift}'].bfill(limit_area='outside')

            data = data.loc[:, data.columns.str.startswith(target_name)]
            self.data = self.data.merge(data, how="left", left_index=True, right_index=True)
>>>>>>> fe19e302
        self.data = self.data.dropna(subset=self.targets_names)

    def get_data(self,
<<<<<<< HEAD
                 from_date: Optional[Union[str, dt.datetime]] = None,
                 to_date: Optional[Union[str, dt.datetime]] = None,
                 freq: Optional[str] = None,
                 shift: Optional[int] = None,
                 rolling_window: Optional[Union[int, List[int]]] = None,
                 drop_constant_thr=1.0,
                 features_dir: Optional[Union[str, pathlib.Path]] = None,
                 filename: Optional[str] = None) -> pd.DataFrame:
=======
        from_date: Optional[Union[str, dt.datetime]] = None,
        to_date: Optional[Union[str, dt.datetime]] = None,
        location: Optional[Location] = None,
        freq: Optional[str] = None,
        shift: Optional[int] = [],
        rolling_window: Optional[Union[int, List[int]]] = [],
        drop_constant_thr = 1.0,
        features_dir: Optional[Union[str, pathlib.Path]] = None,
        filename: Optional[str] = None) -> pd.DataFrame:
>>>>>>> fe19e302
        # if from_date is None:
        #     from_date = self.start
        # assert isinstance(from_date, dt.datetime) or isinstance(
        #     from_date, str), f"from_date must be of type datetime.datetime or a string, not {type(from_date)}"
        # if isinstance(from_date, str):
        #     try:
        #         from_date = dt.datetime.strptime(from_date, '%d-%m-%Y')
        #     except ValueError:
        #         raise ValueError(
        #             f"from_date must be of format %d-%m-%Y, not {from_date}")

        # if to_date is None:
        #     to_date = self.stop
        # assert isinstance(to_date, dt.datetime) or isinstance(
        #     to_date, str), f"to_date must be of type datetime.datetime or a string, not {type(to_date)}"
        # if isinstance(to_date, str):
        #     try:
        #         to_date = dt.datetime.strptime(to_date, '%d-%m-%Y')
        #     except ValueError:
        #         raise ValueError(
        #             f"to_date must be of format %d-%m-%Y, not {to_date}")

        # if freq is None:
        #     freq = self.freq

        # print(from_date, to_date, freq)
        date = pd.date_range(start=from_date, end=to_date, freq=freq)
        data = pd.DataFrame(index=date)
        data.index.name = 'date'
        # print(data)

        features_data = []
        for feature in self.features:
<<<<<<< HEAD
            feature_data = feature.get_data(from_date=from_date, to_date=to_date, freq=freq, shift=shift, rolling_window=rolling_window,
                                            drop_constant_thr=drop_constant_thr, path=features_dir / feature.name, filename=filename)
=======
            feature_data = feature.get_data(from_date=from_date, to_date=to_date, location=location, freq=freq, shift=shift, rolling_window=rolling_window, drop_constant_thr=drop_constant_thr, path=features_dir / feature.name, filename=filename)
>>>>>>> fe19e302
            # print(feature_data)
            # data = data.join(feature_data, on='date', how='left')
            features_data.append(feature_data)

        data = pd.concat(features_data, axis='columns')

        # print(data)

        return data

    # TODO : renommer shift en lags et rolling window en trend_windows
    def get_dataset(self, from_date: Optional[Union[str, dt.datetime]] = None,
                    to_date: Optional[Union[str, dt.datetime]] = None,
                    locations: Optional[Union[List[str], str, List[Location], Location]] = None,
                    axis: Optional[str] = 'columns',
                    features_names: Optional[List[str]] = None,
                    freq: Optional[str] = None,
<<<<<<< HEAD
                    shift: Optional[int] = None,
                    target_bins: Optional[int] = None,
                    rolling_window: Optional[Union[int, List[int]]] = None,
                    drop_constant_thr=1.0,
=======
                    shift: Optional[int] = [],
                    rolling_window: Optional[Union[int, List[int]]] = [],
                    drop_constant_thr = 1.0,
>>>>>>> fe19e302
                    data_dir: Optional[Union[str, pathlib.Path]] = None,
                    filename: Optional[str] = None,
                    split_config: Optional[dict] = {},
                    create_X_y: bool = True,
                    encoding_pipeline: Pipeline = None,
                    targets_names: Optional[List[str]] = None,
                    targets_shift: Optional[int] = None,
                    targets_rolling_window: Optional[Union[int,
                                                           List[int]]] = None,
                    targets_history_shifts: Optional[int] = [],
<<<<<<< HEAD
                    targets_history_rolling_windows: Optional[Union[int, List[int]]] = [
    ],
            inplace: bool = False) -> None:
=======
                    targets_history_rolling_windows: Optional[Union[int, List[int]]] = [],
                    targets_locations: Optional[Union[List[str], str, List[Location], Location]] = None,
                    inplace: bool = False) -> None:
>>>>>>> fe19e302
        """
        Get the dataset

        Parameters

        - from_date (Optional[Union[str, dt.datetime]]): Start date of the dataset
        - to_date (Optional[Union[str, dt.datetime]]): End date of the dataset
        - features_names (Optional[List[str]]): List of features names to keep in the dataset
        - freq (Optional[str]): Frequency of the dataset
        - shift (Optional[int]): Add lagged features to each features
        - rolling_window (Optional[Union[int, List[int]]]): Add mean and std of each features in a rolling window
        - split_config (Optional[dict]): Configuration of the splitting process
        - create_X_y (bool): Create X and y
        - encoding_pipeline (Optional[Pipeline]): Pipeline to encode categorical features
        - targets_shift (Optional[int]): Shift targets by this number of periods
        - targets_rolling_window (Optional[Union[int, List[int]]]): Replace targets by a rolling window
        - inplace (bool): Modify the dataset in place

        """
<<<<<<< HEAD
        self.logger.info(
            f"Getting the dataset from {from_date} to {to_date}...")

=======
>>>>>>> fe19e302
        # TODO: set default dates and freq in function of the features availaibility
        assert isinstance(locations, (list, str, Location)), "locations must be a list of strings, Location objects or a string or a Location object"

        if not isinstance(locations, list):
            locations = [locations]
        for i in range(len(locations)):
            assert isinstance(locations[i], (str, Location)), "locations must be a list of strings or Location objects"
            if isinstance(locations[i], str):
                locations[i] = Location(locations[i])

<<<<<<< HEAD
=======
        self.logger.info(f"Getting the dataset from {from_date} to {to_date} for {locations}")

        assert isinstance(targets_locations, (list, str, Location)), "targets_locations must be a list of strings, Location objects or a string or a Location object"

        if not isinstance(targets_locations, list):
            targets_locations = [targets_locations]

        for i in range(len(targets_locations)):
            assert isinstance(targets_locations[i], (str, Location)), "targets_locations must be a list of strings or of Location objects"
            if isinstance(targets_locations[i], str):
                targets_locations[i] = Location(targets_locations[i])
        
>>>>>>> fe19e302
        # Make sure that targets_names is a list of strings
        targets_names = targets_names if isinstance(
            targets_names, list) else [targets_names]

        data = []
        # Filtrage des données en fonction des dates et des colonnes demandées
<<<<<<< HEAD
        self.data = self.get_data(from_date=from_date, to_date=to_date, freq=freq, shift=shift, rolling_window=rolling_window,
                                  drop_constant_thr=drop_constant_thr, features_dir=data_dir / 'features', filename=filename)

        # Créer les targets
        self.create_target(targets=targets_names, targets_shift=targets_shift, targets_rolling_window=targets_rolling_window,
                           targets_history_shifts=targets_history_shifts, targets_history_rolling_windows=targets_history_rolling_windows, bins=target_bins)
=======
        for location in locations:
            df = self.get_data(from_date=from_date,
                               to_date=to_date,
                               location=location,
                               freq=freq,
                               shift=shift,
                               rolling_window=rolling_window,
                               drop_constant_thr=drop_constant_thr,
                               features_dir=data_dir / 'features',
                               filename=filename)

            if axis == 'columns':
                df = df.add_suffix(f"_{location.name}")
            elif axis == 'rows':
                df['location'] = location.name
            
            data.append(df)

        if axis == 'columns':
            self.data = pd.concat(data, axis='columns')
        elif axis == 'rows':
            self.data = pd.concat(data, axis='rows')
            self.data = self.data.sort_index()
            self.data['location'] = self.data['location'].astype('category')
        else:
            raise ValueError("axis must be 'columns' or 'rows'")

        # extraire l'index de la nouvelle data si il n'est pas déjà présent
        if self.data.index.name not in self.data.columns:
            new_column = {str(self.data.index.name): self.data.index}
            self.data = self.data.assign(**new_column)

        # Créer les targets
        self.create_target(targets=targets_names,
                           targets_locations=targets_locations,
                           targets_shift=targets_shift,
                           targets_rolling_window=targets_rolling_window,
                           targets_history_shifts=targets_history_shifts,
                           targets_history_rolling_windows = targets_history_rolling_windows,
                           axis=axis,
                           nb_data_location=len(locations))
>>>>>>> fe19e302

        # Si features_names est fourni, on retire les suffixes spécifiant l'encodage si présent dans le nom des colonnes
        if features_names is not None:
            features_names = [extract_column_base(ft) for ft in features_names]
            # features_names_base = find_matching_columns(self.data, features_names_base, to_print=True)
            # Si les targets ne sont pas dans les features, on les ajoute

            for target in self.targets_names:
                if target not in features_names:
                    self.logger.warning(
                        "Target %s not in features_names, adding it to continue", target)
                    features_names.append(target)
        else:
            features_names = self.data.columns.to_list()

        # print(self.data.columns.to_list())
        self.data = self.data[features_names]

        # print(self.data.columns.to_list())
        # # Update des noms des targets si il y a eu aggregation
        # TODO: à faire plus haut
        # new_dataset.targets_names = []
        # print(self.targets_names)
        # print(new_dataset.data.columns.to_list())
        # for col in new_dataset.data.columns:
        #     if col in self.targets_names or any(col.split('~~')[0] == target for target in self.targets_names):
        #         new_dataset.targets_names.append(col)
        #         print(new_dataset.targets_names)

        # def needs_recalculation(self, new_features, new_dates, new_freq, shift, rolling_window, targets_names):
        #     # Vérification des colonnes en utilisant les noms transformés
        #     current_features = [extract_column_base(
        #         col) for col in self.data.columns]
        #     new_features_base = [extract_column_base(f) for f in new_features]

        #     # Si les features demandées ne sont pas présentes dans les colonnes existantes ou si les paramètres changent
        #     if set(new_features_base) - set(current_features):
        #         # print(set(new_features_base) - set(current_features))
        #         return True

        #     # Si les dates ou la fréquence changent, il faut recalculer
        #     if new_dates != (self.start, self.stop) or new_freq != self.freq:
        #         print(new_dates, (self.start, self.stop), new_freq, self.freq)
        #         return True

        #     # Vérification du shift et du rolling_window
        #     if shift != self.shift or rolling_window != self.rolling_window:
        #         print(shift, self.shift, rolling_window, self.rolling_window)
        #         return True

        #     # Si les targets ont changés, il faut recalculer
        #     if set(targets_names) != set(self.targets_names):
        #         return True

        #     return False

        # # TODO: Attention, il faut recalculer si les targets ont changé, la pipeline d'encodage, les dates, la fréquence, le shift, le rolling_window, les features, les splits, les encodings, etc.
        # # Vérifier si un recalcul est nécessaire
        # if needs_recalculation(self, features_names_base, (from_date, to_date), freq, shift, rolling_window):
        self.logger.info(
            "Calculating train/val/test sets and encodings...")

        self.name += f"_{'_'.join(self.targets_names)}"

        # Splitting the dataset
        if split_config:
            self.split(**split_config)

        # Création des X et y
        if create_X_y:
            self.create_X_y()

        # print(new_dataset.X_train['date'])

        # Encodage si nécessaire
        if encoding_pipeline:
            if isinstance(encoding_pipeline, dict):
                encoding_pipeline = create_encoding_pipeline(
                    encoding_pipeline)

            self.encode(pipeline=encoding_pipeline)
        # else:
        #     # Réutilisation des attributs existants si aucune modification majeure n'est nécessaire
        #     self.logger.info("Re-using existing splits and encodings...")
        #     # Re-utiliser les splits en vérifiant les colonnes correspondantes
        #     if not self.X_train.empty:
        #         matching_columns_train = find_matching_columns(
        #             self.X_train, features_names_base, to_print=False)
        #         new_dataset.X_train = self.X_train[matching_columns_train]
        #         new_dataset.y_train = self.y_train

        #         if not self.X_val.empty:
        #             matching_columns_val = find_matching_columns(
        #                 self.X_val, features_names_base, to_print=False)
        #             new_dataset.X_val = self.X_val[matching_columns_val]
        #             new_dataset.y_val = self.y_val

        #         if not self.X_test.empty:
        #             matching_columns_test = find_matching_columns(
        #                 self.X_test, features_names_base, to_print=False)
        #             new_dataset.X_test = self.X_test[matching_columns_test]
        #             new_dataset.y_test = self.y_test

        #     # Re-utiliser les sets en vérifiant les colonnes correspondantes
        #     if not self.train_set.empty:
        #         matching_columns_train_set = find_matching_columns(
        #             self.train_set, features_names_base, to_print=False)
        #         new_dataset.train_set = self.train_set[matching_columns_train_set]

        #         if not self.val_set.empty:
        #             matching_columns_val_set = find_matching_columns(
        #                 self.val_set, features_names_base, to_print=False)
        #             new_dataset.val_set = self.val_set[matching_columns_val_set]

        #         if not self.test_set.empty:
        #             matching_columns_test_set = find_matching_columns(
        #                 self.test_set, features_names_base, to_print=False)
        #             new_dataset.test_set = self.test_set[matching_columns_test_set]

        #     # Re-utiliser les encodings en vérifiant les colonnes correspondantes
        #     if not self.enc_X_train.empty:
        #         matching_columns_enc_train = find_matching_columns(
        #             self.enc_X_train, features_names_base, to_print=False)
        #         new_dataset.enc_X_train = self.enc_X_train[matching_columns_enc_train]
        #         new_dataset.enc_data = self.enc_data[matching_columns_enc_train]

        #         if not self.enc_X_val.empty:
        #             matching_columns_enc_val = find_matching_columns(
        #                 self.enc_X_val, features_names_base, to_print=False)
        #             new_dataset.enc_X_val = self.enc_X_val[matching_columns_enc_val]

        #         if not self.enc_X_test.empty:
        #             matching_columns_enc_test = find_matching_columns(
        #                 self.enc_X_test, features_names_base, to_print=False)
        #             new_dataset.enc_X_test = self.enc_X_test[matching_columns_enc_test]

        # if not inplace:
        #     return new_dataset

    def save_dataset(self, dataset_dir: str = None) -> None:
        """
        Save the dataset.

        Parameters:
        - root_dir: str - The root directory where to save the dataset
        - name: str - The name of the dataset
        """

        if dataset_dir is None:
            dataset_dir = self.data_dir

        dataset_dir = Path(dataset_dir)

        if not dataset_dir.exists():
            dataset_dir.mkdir(parents=True)

        self.logger.info("Saving the raw dataset...")
        # self.save_dataframe(path=dataset_dir, data=self.data, filename="data.feather")

        if not self.train_set.empty:
            self.logger.info("Saving splits...")
            if not dataset_dir.joinpath("train").exists():
                (dataset_dir / "train").mkdir(parents=True)
            self.save_dataframe(path=dataset_dir / "train",
                                filename="train_set.feather", data=self.train_set)

            if not self.val_set.empty:
                if not dataset_dir.joinpath("validation").exists():
                    (dataset_dir / "validation").mkdir(parents=True)
                self.save_dataframe(
                    path=dataset_dir / "validation", filename="val_set.feather", data=self.val_set)
            if not self.test_set.empty:
                if not dataset_dir.joinpath("test").exists():
                    (dataset_dir / "test").mkdir(parents=True)
                self.save_dataframe(
                    path=dataset_dir / "test", filename="test_set.feather", data=self.test_set)

        if not self.X_train.empty:
            self.logger.info("Saving X and y...")
            self.save_dataframe(path=dataset_dir / "train",
                                filename="X_train.feather", data=self.X_train)
            self.save_dataframe(path=dataset_dir / "train",
                                filename="y_train.feather", data=self.y_train)

            if not self.X_val.empty:
                self.save_dataframe(
                    path=dataset_dir / "validation", filename="X_val.feather", data=self.X_val)
                self.save_dataframe(
                    path=dataset_dir / "validation", filename="y_val.feather", data=self.y_val)
            if not self.X_test.empty:
                self.save_dataframe(path=dataset_dir / "test",
                                    filename="X_test.feather", data=self.X_test)
                self.save_dataframe(path=dataset_dir / "test",
                                    filename="y_test.feather", data=self.y_test)

        if not self.enc_X_train.empty:
            self.logger.info("Saving encodings...")
            self.save_dataframe(path=dataset_dir / "train",
                                filename="enc_X_train.feather", data=self.enc_X_train)

            if not self.enc_X_val.empty:
                self.save_dataframe(path=dataset_dir / "validation",
                                    filename="enc_X_val.feather", data=self.enc_X_val)
            if not self.enc_X_test.empty:
                self.save_dataframe(
                    path=dataset_dir / "test", filename="enc_X_test.feather", data=self.enc_X_test)

            self.save_dataframe(
                path=dataset_dir, filename="enc_data.feather", data=self.enc_data)<|MERGE_RESOLUTION|>--- conflicted
+++ resolved
@@ -13,7 +13,6 @@
 import logging
 import sys
 import pathlib
-from src.location import Location
 
 
 def categorize(df, column, bins=[0, 0.1, 0.3, 0.7, 0.9, 0.97, 1.0], labels=None, drop=False):
@@ -52,11 +51,7 @@
 
 
 class BaseTabularDataset():
-<<<<<<< HEAD
-    def __init__(self, features_class: List[Union[ft.BaseFeature, str]], name: str = None, logger=None, fetch_config: dict = None, getter_config: dict = None) -> None:
-=======
-    def __init__(self, features_classes: List[Union[ft.BaseFeature, str]], name:str = None, logger=None, fetch_config: dict = None, getter_config:dict = None) -> None:
->>>>>>> fe19e302
+    def __init__(self, features_classes: List[Union[ft.BaseFeature, str]], name: str = None, logger=None, fetch_config: dict = None, getter_config: dict = None) -> None:
 
         # On initialise name
         if name is None:
@@ -142,7 +137,7 @@
 
             self.features.append(feature)
 
-    def fetch_dataset(self, data_start, data_stop, data_dir, locations: str|List[str]|Location|List[Location]) -> None:
+    def fetch_dataset(self, data_start, data_stop, data_dir, locations: str | List[str] | Location | List[Location]) -> None:
         """
         Fetch les données.
 
@@ -160,28 +155,24 @@
 
         if isinstance(locations, str):
             locations = [locations]
-        
+
         if isinstance(locations, Location):
             locations = [locations]
 
-        assert isinstance(locations, list), "locations must be a list of strings or Location objects"
-        assert all(isinstance(location, (str, Location)) for location in locations), "locations must be a list of strings or Location objects"
+        assert isinstance(
+            locations, list), "locations must be a list of strings or Location objects"
+        assert all(isinstance(location, (str, Location))
+                   for location in locations), "locations must be a list of strings or Location objects"
 
         # Get data from each feature
         for feature in self.features:
-<<<<<<< HEAD
-            self.logger.info(f"Fetching data for {feature.name}")
-            self.logger.setLevel(logging.WARNING)
-            feature.fetch_data(data_start, data_stop, etablissement=etablissement,
-                               departement=departement, region=region, features_dir=data_dir / 'features')
-            self.logger.setLevel(logging.INFO)
-=======
             for location in locations:
-                self.logger.info(f"Fetching data for {feature.name} at {location}")
+                self.logger.info(
+                    f"Fetching data for {feature.name} at {location}")
                 self.logger.setLevel(logging.WARNING)
-                feature.fetch_data(data_start, data_stop, location=location, features_dir=data_dir / 'features')
+                feature.fetch_data(
+                    data_start, data_stop, location=location, features_dir=data_dir / 'features')
                 self.logger.setLevel(logging.INFO)
->>>>>>> fe19e302
         # self.data = self.data.join(feature.data)
 
     def encode(self, pipeline: Pipeline = None) -> None:
@@ -200,40 +191,30 @@
         if not self.X_train.empty:
             not_to_encode = []
             # Do not encode data that are the same unit as the target
-<<<<<<< HEAD
-            to_encode = [col for col in self.X_train.columns if not col.startswith(
-                'Total_CHU Dijon') and not col.startswith('nb_vers_hospit')]
-            not_to_encode = [col for col in self.X_train.columns if col.startswith(
-                'Total_CHU Dijon') or col.startswith('nb_vers_hospit')]
+            for target in self.targets_names:
+                not_to_encode.append(target.split(
+                    '%%')[0].split('target_')[1].split('_')[0])
+            not_to_encode.append('target_')
+            # print(not_to_encode)
+
+            to_encode = [col for col in self.X_train.columns if all(
+                not col.startswith(prefix) for prefix in not_to_encode)]
+            # print(to_encode)
+            not_to_encode = [
+                col for col in self.X_train.columns if col not in to_encode]
+            # print(not_to_encode)
             print(
                 f"X shape: {self.X_train[to_encode].shape}, y shape: {self.y_train.shape}")
-=======
-            for target in self.targets_names:
-                not_to_encode.append(target.split('%%')[0].split('target_')[1].split('_')[0])
-            not_to_encode.append('target_')
-            # print(not_to_encode)
-
-            to_encode = [col for col in self.X_train.columns if all(not col.startswith(prefix) for prefix in not_to_encode)]
-            # print(to_encode)
-            not_to_encode = [col for col in self.X_train.columns if col not in to_encode]
-            # print(not_to_encode)
-            print(f"X shape: {self.X_train[to_encode].shape}, y shape: {self.y_train.shape}")
->>>>>>> fe19e302
 
             self.enc_X_train = pipeline.fit_transform(
                 X=self.X_train[to_encode], y=self.y_train)
             # print(self.enc_X_train.iloc[0])
             self.enc_X_train.columns = [
                 col.split('__')[-1] for col in self.enc_X_train.columns]
-<<<<<<< HEAD
-
-            self.enc_X_train = pd.concat(
-                [self.enc_X_train, self.X_train[not_to_encode]], axis=1)
-=======
             not_encoded_df = self.X_train[not_to_encode]
             print(not_encoded_df.columns)
-            self.enc_X_train = pd.concat([self.enc_X_train, not_encoded_df], axis=1)
->>>>>>> fe19e302
+            self.enc_X_train = pd.concat(
+                [self.enc_X_train, not_encoded_df], axis=1)
             # print(self.enc_X_train.columns.to_list())
 
             # print(self.enc_X_train.columns.value_counts().loc[lambda x: x > 1])
@@ -439,50 +420,46 @@
         return self.targets_names
 
     def create_target(self,
-<<<<<<< HEAD
-                      targets,
-                      bins: Optional[int] = None,
-=======
                       targets: Union[str, List[str]],
                       targets_locations: List[Location],
->>>>>>> fe19e302
+                      bins: Optional[int] = None,
                       targets_shift: Optional[int] = None,
                       targets_rolling_window: Optional[int] = None,
                       targets_history_shifts: Optional[int] = [],
-                      targets_history_rolling_windows: Optional[Union[int, List[int]]] = [],
+                      targets_history_rolling_windows: Optional[Union[int, List[int]]] = [
+                      ],
                       axis='columns',
                       nb_data_location=1) -> str:
-        
+
         self.targets_names = []
-<<<<<<< HEAD
-        for target in targets:
-            target_name = f"target_{target}"
-=======
-
-        assert isinstance(targets, (list, str)), "targets must be a list of strings or a string"
+
+        assert isinstance(targets, (list, str)
+                          ), "targets must be a list of strings or a string"
 
         if isinstance(targets, str):
             targets = [targets]
-        
 
         #  Check if targets are in data, and suffix them with location name if not already specified
         # NOTE: no matter if the dataset is concatenated on rows or columns, we always specify targets locations
         for location in targets_locations:
-            assert isinstance(location, Location), "targets_locations must be a list of Location"
-            data =  self.data.copy(deep=True)
+            assert isinstance(
+                location, Location), "targets_locations must be a list of Location"
+            data = self.data.copy(deep=True)
             fully_named_targets = []
 
             for i, target in enumerate(targets):
-                assert isinstance(target, str), "targets must be a list of strings or a string"
-            
+                assert isinstance(
+                    target, str), "targets must be a list of strings or a string"
+
                 if not target.endswith(f'{location.get_name()}'):
                     target += f'_{location.name}'
 
                 if axis == 'rows':
                     data = data[data['location'] == location.name]
-                    data.rename(columns={targets[i]:target}, inplace=True)
-
-                assert target in data.columns.to_list(), f"Target {target} not in data"
+                    data.rename(columns={targets[i]: target}, inplace=True)
+
+                assert target in data.columns.to_list(
+                ), f"Target {target} not in data"
                 fully_named_targets.append(target)
 
             # Create a shift/rolling_mean of the colums and fill the self.targets_names attribute
@@ -491,7 +468,7 @@
                     target_name = f"target_{target}"
                 else:
                     target_name = target
-                    
+
                 if (targets_shift is None or targets_shift >= 0):
                     if "%%" in target_name:
                         targets_shift = 0
@@ -500,35 +477,21 @@
                                             \nas well as applying a positive shift as it would results in predicting the past\
                                             \nWill use a default shift of -1 if targets_shift == 0 or of -targets_shift if targets_shift < 0")
                         targets_shift = -1 if targets_shift == 0 or targets_shift is None else -targets_shift
-                
+
                 # df = pd.DataFrame()
                 # df['brut'] = self.data[target]
                 if targets_rolling_window is None or targets_rolling_window == 0:
                     if targets_shift != 0:
-                        self.logger.info(f"Creating the target columns as {target} shifted by {targets_shift}")
+                        self.logger.info(
+                            f"Creating the target columns as {target} shifted by {targets_shift}")
                         target_name = f"{target_name}%%J{'+' if targets_shift < 0 else '-'}{str(abs(targets_shift))}"
                         data[target_name] = data[target].shift(targets_shift)
                         self.targets_names.append(target_name)
                         # df['shift_final'] = self.data[target_name]
->>>>>>> fe19e302
 
                 else:
-<<<<<<< HEAD
-                    self.logger.warning(
-                        "Not shifting the target is not allowed as some features might not be available,\nWill use a default shift of -1, matching the value for the next sample")
-                    targets_shift = -1
-
-            # df = pd.DataFrame()
-            # df['brut'] = self.data[target]
-            if targets_rolling_window is None or targets_rolling_window == 0:
-                if targets_shift != 0:
                     self.logger.info(
-                        f"Creating the target columns as {target} shifted by {targets_shift}")
-                    target_name = f"{target_name}%%J{'+' if targets_shift < 0 else '-'}{str(abs(targets_shift))}"
-                    self.data[target_name] = self.data[target].shift(
-                        targets_shift)
-=======
-                    self.logger.info(f"Creating the target columns as a rolling mean of {target} on {targets_rolling_window} rows shifted by {targets_shift}")
+                        f"Creating the target columns as a rolling mean of {target} on {targets_rolling_window} rows shifted by {targets_shift}")
                     # if targets_shift >= 0 or targets_shift is None or abs(targets_shift) < targets_rolling_window:
                     # Using a rolling mean of the target without shifting (or using a positive shift) will compute means on the past
                     # and might produce a target leak if history of the variable is used,
@@ -536,60 +499,17 @@
                     target_name = f"{target_name}{'%%J+' if targets_shift < 0 else '%%J-' if targets_shift > 0 else ''}{str(abs(targets_shift))}%%mean_{str(targets_rolling_window)}J"
 
                     if targets_shift != 0:
-                        data[target_name] = data[target].shift(targets_shift-targets_rolling_window)
+                        data[target_name] = data[target].shift(
+                            targets_shift-targets_rolling_window)
                     else:
                         data[target_name] = data[target]
                     # df['shift'] = self.data[target_name]
                     # self.logger.info("Aggregating the target columns...")
-                    data[target_name] = data[target_name].rolling(targets_rolling_window).mean()
+                    data[target_name] = data[target_name].rolling(
+                        targets_rolling_window).mean()
                     # df['rolling'] = self.data[target_name]
->>>>>>> fe19e302
                     self.targets_names.append(target_name)
 
-<<<<<<< HEAD
-            else:
-                self.logger.info(
-                    f"Creating the target columns as a rolling mean of {target} on {targets_rolling_window} rows shifted by {targets_shift}")
-                # if targets_shift >= 0 or targets_shift is None or abs(targets_shift) < targets_rolling_window:
-                # Using a rolling mean of the target without shifting (or using a positive shift) will compute means on the past
-                # and might produce a target leak if history of the variable is used,
-                # Will use a initial shift of the size of the rolling window
-                target_name = f"{target_name}{'%%J+' if targets_shift < 0 else '%%J-' if targets_shift > 0 else ''}{str(abs(targets_shift))}%%mean_{str(targets_rolling_window)}J"
-
-                if targets_shift != 0:
-                    self.data[target_name] = self.data[target].shift(
-                        targets_shift-targets_rolling_window)
-                else:
-                    self.data[target_name] = self.data[target]
-                # df['shift'] = self.data[target_name]
-                # self.logger.info("Aggregating the target columns...")
-                self.data[target_name] = self.data[target_name].rolling(
-                    targets_rolling_window).mean()
-                # df['rolling'] = self.data[target_name]
-                self.targets_names.append(target_name)
-
-            self.logger.info("Creating target history columns...")
-            for shift in targets_history_shifts:
-                if shift < abs(targets_shift) + targets_rolling_window:
-                    self.logger.warning(
-                        f"The target history shift {shift} is not high enough considering that the target is shifted and/or is a rolling mean, will be ignored as it refered to future values")
-                    continue
-                # shift = shift -1
-                self.data[f"{target_name}%%J-{shift}"] = self.data[target_name].shift(
-                    shift)
-
-            for rw in targets_history_rolling_windows:
-                self.data[f'{target_name}%%mean_{rw}J%%J-{abs(targets_shift) + targets_rolling_window}'] = self.data[target_name].shift(
-                    (abs(targets_shift) + targets_rolling_window)).rolling(rw).mean()
-                self.data[f'{target_name}%%std{rw}J%%J-{abs(targets_shift) + targets_rolling_window}'] = self.data[target_name].shift(
-                    (abs(targets_shift) + targets_rolling_window)).rolling(rw).std()
-
-            if bins:
-                self.data = categorize(
-                    self.data, target_name, bins=bins, drop=True)
-
-        # print(df.head(20))
-=======
                 self.logger.info("Creating target history columns...")
                 min_shift = abs(targets_shift) + targets_rolling_window
                 for shift in targets_history_shifts:
@@ -598,44 +518,40 @@
                                             \ntarget_history_shift value will be set to {shift} + abs(targets_shift) + targets_rolling_window")
                         shift = shift + min_shift
                     # shift = shift -1
-                    data[f"{target_name}%%J-{shift}"] = data[target_name].shift(shift)
-                    data[f"{target_name}%%J-{shift}"] = data[f"{target_name}%%J-{shift}"].bfill(limit_area='outside')
+                    data[f"{target_name}%%J-{shift}"] = data[target_name].shift(
+                        shift)
+                    data[f"{target_name}%%J-{shift}"] = data[f"{target_name}%%J-{shift}"].bfill(
+                        limit_area='outside')
 
                 if targets_history_rolling_windows is not []:
-                    self.logger.info("Rolling windows will start from %s samples before to n days before this starting sample", min_shift)
+                    self.logger.info(
+                        "Rolling windows will start from %s samples before to n days before this starting sample", min_shift)
 
                 for rw in targets_history_rolling_windows:
-                    data[f'{target_name}%%mean_{rw}J%%J-{min_shift}'] = data[target_name].shift(min_shift).rolling(rw).mean()
-                    data[f'{target_name}%%mean_{rw}J%%J-{min_shift}'] = data[f'{target_name}%%mean_{rw}J%%J-{min_shift}'].bfill(limit_area='outside')
-                    data[f'{target_name}%%std{rw}J%%J-{min_shift}'] = data[target_name].shift(min_shift).rolling(rw).std()
-                    data[f'{target_name}%%std{rw}J%%J-{min_shift}'] = data[f'{target_name}%%std{rw}J%%J-{min_shift}'].bfill(limit_area='outside')
+                    data[f'{target_name}%%mean_{rw}J%%J-{min_shift}'] = data[target_name].shift(
+                        min_shift).rolling(rw).mean()
+                    data[f'{target_name}%%mean_{rw}J%%J-{min_shift}'] = data[f'{target_name}%%mean_{rw}J%%J-{min_shift}'].bfill(
+                        limit_area='outside')
+                    data[f'{target_name}%%std{rw}J%%J-{min_shift}'] = data[target_name].shift(
+                        min_shift).rolling(rw).std()
+                    data[f'{target_name}%%std{rw}J%%J-{min_shift}'] = data[f'{target_name}%%std{rw}J%%J-{min_shift}'].bfill(
+                        limit_area='outside')
 
             data = data.loc[:, data.columns.str.startswith(target_name)]
-            self.data = self.data.merge(data, how="left", left_index=True, right_index=True)
->>>>>>> fe19e302
+            self.data = self.data.merge(
+                data, how="left", left_index=True, right_index=True)
         self.data = self.data.dropna(subset=self.targets_names)
 
     def get_data(self,
-<<<<<<< HEAD
                  from_date: Optional[Union[str, dt.datetime]] = None,
                  to_date: Optional[Union[str, dt.datetime]] = None,
+                 location: Optional[Location] = None,
                  freq: Optional[str] = None,
-                 shift: Optional[int] = None,
-                 rolling_window: Optional[Union[int, List[int]]] = None,
+                 shift: Optional[int] = [],
+                 rolling_window: Optional[Union[int, List[int]]] = [],
                  drop_constant_thr=1.0,
                  features_dir: Optional[Union[str, pathlib.Path]] = None,
                  filename: Optional[str] = None) -> pd.DataFrame:
-=======
-        from_date: Optional[Union[str, dt.datetime]] = None,
-        to_date: Optional[Union[str, dt.datetime]] = None,
-        location: Optional[Location] = None,
-        freq: Optional[str] = None,
-        shift: Optional[int] = [],
-        rolling_window: Optional[Union[int, List[int]]] = [],
-        drop_constant_thr = 1.0,
-        features_dir: Optional[Union[str, pathlib.Path]] = None,
-        filename: Optional[str] = None) -> pd.DataFrame:
->>>>>>> fe19e302
         # if from_date is None:
         #     from_date = self.start
         # assert isinstance(from_date, dt.datetime) or isinstance(
@@ -669,12 +585,8 @@
 
         features_data = []
         for feature in self.features:
-<<<<<<< HEAD
-            feature_data = feature.get_data(from_date=from_date, to_date=to_date, freq=freq, shift=shift, rolling_window=rolling_window,
-                                            drop_constant_thr=drop_constant_thr, path=features_dir / feature.name, filename=filename)
-=======
-            feature_data = feature.get_data(from_date=from_date, to_date=to_date, location=location, freq=freq, shift=shift, rolling_window=rolling_window, drop_constant_thr=drop_constant_thr, path=features_dir / feature.name, filename=filename)
->>>>>>> fe19e302
+            feature_data = feature.get_data(from_date=from_date, to_date=to_date, location=location, freq=freq, shift=shift,
+                                            rolling_window=rolling_window, drop_constant_thr=drop_constant_thr, path=features_dir / feature.name, filename=filename)
             # print(feature_data)
             # data = data.join(feature_data, on='date', how='left')
             features_data.append(feature_data)
@@ -688,20 +600,15 @@
     # TODO : renommer shift en lags et rolling window en trend_windows
     def get_dataset(self, from_date: Optional[Union[str, dt.datetime]] = None,
                     to_date: Optional[Union[str, dt.datetime]] = None,
-                    locations: Optional[Union[List[str], str, List[Location], Location]] = None,
+                    locations: Optional[Union[List[str],
+                                              str, List[Location], Location]] = None,
                     axis: Optional[str] = 'columns',
                     features_names: Optional[List[str]] = None,
                     freq: Optional[str] = None,
-<<<<<<< HEAD
-                    shift: Optional[int] = None,
+                    shift: Optional[int] = [],
                     target_bins: Optional[int] = None,
-                    rolling_window: Optional[Union[int, List[int]]] = None,
+                    rolling_window: Optional[Union[int, List[int]]] = [],
                     drop_constant_thr=1.0,
-=======
-                    shift: Optional[int] = [],
-                    rolling_window: Optional[Union[int, List[int]]] = [],
-                    drop_constant_thr = 1.0,
->>>>>>> fe19e302
                     data_dir: Optional[Union[str, pathlib.Path]] = None,
                     filename: Optional[str] = None,
                     split_config: Optional[dict] = {},
@@ -712,15 +619,11 @@
                     targets_rolling_window: Optional[Union[int,
                                                            List[int]]] = None,
                     targets_history_shifts: Optional[int] = [],
-<<<<<<< HEAD
                     targets_history_rolling_windows: Optional[Union[int, List[int]]] = [
     ],
+            targets_locations: Optional[Union[List[str],
+                                              str, List[Location], Location]] = None,
             inplace: bool = False) -> None:
-=======
-                    targets_history_rolling_windows: Optional[Union[int, List[int]]] = [],
-                    targets_locations: Optional[Union[List[str], str, List[Location], Location]] = None,
-                    inplace: bool = False) -> None:
->>>>>>> fe19e302
         """
         Get the dataset
 
@@ -740,51 +643,39 @@
         - inplace (bool): Modify the dataset in place
 
         """
-<<<<<<< HEAD
-        self.logger.info(
-            f"Getting the dataset from {from_date} to {to_date}...")
-
-=======
->>>>>>> fe19e302
         # TODO: set default dates and freq in function of the features availaibility
-        assert isinstance(locations, (list, str, Location)), "locations must be a list of strings, Location objects or a string or a Location object"
+        assert isinstance(locations, (list, str, Location)
+                          ), "locations must be a list of strings, Location objects or a string or a Location object"
 
         if not isinstance(locations, list):
             locations = [locations]
         for i in range(len(locations)):
-            assert isinstance(locations[i], (str, Location)), "locations must be a list of strings or Location objects"
+            assert isinstance(
+                locations[i], (str, Location)), "locations must be a list of strings or Location objects"
             if isinstance(locations[i], str):
                 locations[i] = Location(locations[i])
 
-<<<<<<< HEAD
-=======
-        self.logger.info(f"Getting the dataset from {from_date} to {to_date} for {locations}")
-
-        assert isinstance(targets_locations, (list, str, Location)), "targets_locations must be a list of strings, Location objects or a string or a Location object"
+        self.logger.info(
+            f"Getting the dataset from {from_date} to {to_date} for {locations}")
+
+        assert isinstance(targets_locations, (list, str, Location)
+                          ), "targets_locations must be a list of strings, Location objects or a string or a Location object"
 
         if not isinstance(targets_locations, list):
             targets_locations = [targets_locations]
 
         for i in range(len(targets_locations)):
-            assert isinstance(targets_locations[i], (str, Location)), "targets_locations must be a list of strings or of Location objects"
+            assert isinstance(targets_locations[i], (
+                str, Location)), "targets_locations must be a list of strings or of Location objects"
             if isinstance(targets_locations[i], str):
                 targets_locations[i] = Location(targets_locations[i])
-        
->>>>>>> fe19e302
+
         # Make sure that targets_names is a list of strings
         targets_names = targets_names if isinstance(
             targets_names, list) else [targets_names]
 
         data = []
         # Filtrage des données en fonction des dates et des colonnes demandées
-<<<<<<< HEAD
-        self.data = self.get_data(from_date=from_date, to_date=to_date, freq=freq, shift=shift, rolling_window=rolling_window,
-                                  drop_constant_thr=drop_constant_thr, features_dir=data_dir / 'features', filename=filename)
-
-        # Créer les targets
-        self.create_target(targets=targets_names, targets_shift=targets_shift, targets_rolling_window=targets_rolling_window,
-                           targets_history_shifts=targets_history_shifts, targets_history_rolling_windows=targets_history_rolling_windows, bins=target_bins)
-=======
         for location in locations:
             df = self.get_data(from_date=from_date,
                                to_date=to_date,
@@ -800,7 +691,7 @@
                 df = df.add_suffix(f"_{location.name}")
             elif axis == 'rows':
                 df['location'] = location.name
-            
+
             data.append(df)
 
         if axis == 'columns':
@@ -822,11 +713,11 @@
                            targets_locations=targets_locations,
                            targets_shift=targets_shift,
                            targets_rolling_window=targets_rolling_window,
+
                            targets_history_shifts=targets_history_shifts,
-                           targets_history_rolling_windows = targets_history_rolling_windows,
+                           targets_history_rolling_windows=targets_history_rolling_windows, bins=target_bins,
                            axis=axis,
                            nb_data_location=len(locations))
->>>>>>> fe19e302
 
         # Si features_names est fourni, on retire les suffixes spécifiant l'encodage si présent dans le nom des colonnes
         if features_names is not None:
