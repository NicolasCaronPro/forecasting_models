"""
Eperiment class to run a single experiment with a given model (or ensemble of model) to train on a dataset, with a given config.
"""

import logging
import os
import sys
import datetime as dt
from typing import List, Union, Optional
import pathlib
from sklearn.model_selection import train_test_split
from sklearn.utils import resample
from sklearn.metrics import mean_squared_error
from sklearn.pipeline import Pipeline
from sklearn.compose import ColumnTransformer
from src.datasets.base_tabular_dataset import BaseTabularDataset
from src.encoding.tools import create_encoding_pipeline
from src.experiments.features_selection import get_features, explore_features
from src.models.sklearn_api_model import Model, ModelTree
import src.features as ft
import mlflow.sklearn
import mlflow
import mlflow.data.pandas_dataset
from mlflow.models import infer_signature
import os
import matplotlib.pyplot as plt
import pandas as pd
try:
    # Import CUDA and GPU-related modules
    from rmm._cuda.gpu import getDeviceCount, CUDARuntimeError
    import cudf as cd

    # Check if CUDA devices are available
    gpus_count = getDeviceCount()
    print(f"{gpus_count} GPU(s) detected.")
    USE_CUDA = True
    
except ImportError:
    print("CUDA environment not found. Falling back to CPU.")
    USE_CUDA = False
except CUDARuntimeError as e:
    if "cudaErrorUnknown" in str(e):
        print("Unknown CUDA error detected. Ensure your GPU drivers and CUDA toolkit are properly installed.")
    elif "cudaErrorInsufficientDriver" in str(e):
        print("Insufficient CUDA driver version. Update your drivers.")
    else:
        print(f"Unhandled CUDA error: {e}")

import numpy as np
import re


class BaseExperiment:
    def __init__(self, logger, name=None, dataset: Optional[BaseTabularDataset] = None, model: Optional[Union[ModelTree, List[ModelTree]]] = None) -> None:
        self.experiment_name = '_'.join(
            dataset.targets_names) if name is None else name
        self.dataset = dataset
        self.model = model
        self.logger: logging.Logger = logger
        mlflow.set_tracking_uri('http://127.0.0.1:8080')
        # experiments = mlflow.search_experiments()
        # print(experiments)
        # exit()
        experiment = mlflow.set_experiment(self.experiment_name)
        self.experiment_id = experiment.experiment_id
        self.dir_runs = pathlib.Path(os.path.abspath(os.path.join(
            os.path.dirname(__file__), f'../../mlartifacts/{self.experiment_id}')))
        os.makedirs(self.dir_runs, exist_ok=True)
        # self.dir_artifacts = pathlib.Path(os.path.abspath(os.path.join(os.path.dirname(__file__), f'../../mlruns/{self.experiment_id}/artifacts')))
        runs = mlflow.search_runs(experiment_names=[self.experiment_name])
        self.run_nb = len(runs)

    def run(self, dataset_config: dict, model_config: dict, find_best_features: bool = False, int_pred: bool = False, balance_target=False) -> None:
        """
        Run the experiment.

        Parameters:
        - None
        """

        with mlflow.start_run(run_name='run_' + str(self.run_nb), log_system_metrics=True) as run:

            run_dir = self.dir_runs / f'{run.info.run_id}/artifacts/'
            run_dir = pathlib.Path(run_dir)

            self.logger.info(f"Running the experiment on {'GPU' if USE_CUDA else 'CPU'}...")

            # Get a dataset object corresponding to the dataset_config
            # dataset: BaseTabularDataset = self.dataset.get_dataset(**dataset_config)
            # dataset = self.dataset

            # TODO: Certain fit_params doivent être initialisés après la création des datasets : eval_set
            model_config['fit_params'].update({'eval_set': [(
                self.dataset.enc_X_val, self.dataset.y_val[target]) for target in self.dataset.targets_names]})

            # print(dataset.data[['target_Total_CHU Dijon%%mean_7J', 'Total_CHU Dijon%%mean_7J']])
            mlflow.log_table(data=self.dataset.data,
                             artifact_file='datasets/full_dataset.json')
            if find_best_features:
                # selected_features = self.get_important_features(dataset=self.dataset, model=self.model, model_config=model_config)
                selected_features = ['nb_emmergencies%%J-7', 'nb_emmergencies%%J-1', 'nb_emmergencies%%J-2', 'nb_emmergencies%%J-3', 'nb_emmergencies', 'NO2_FR26094%%mean_7J', 'nb_emmergencies%%mean_365J', 'eveBankHolidays', 'meteo_wdir%%J-7', 'confinement1', 'trend_grippe%%mean_7J', 'trend_hopital%%J-3', 'trend_vaccin%%J-2', 'inc_diarrhee%%J-7', 'PM25_FR26094%%J-7',
                                     'trend_crampes abdominales%%J-7', 'trend_médecin', 'trend_crampes abdominales%%mean_7J', 'confinement2', 'NO2_FR26010', 'trend_hopital%%J-2', 'trend_mal de tête%%mean_7J', 'trend_paralysie%%J-7', 'trend_accident de voiture%%mean_7J', 'trend_paralysie%%mean_7J', 'meteo_tavg%%mean_7J', 'trend_insuffisance cardiaque', 'trend_fièvre%%J-7', 'trend_infection respiratoire%%mean_7J']
                # selected_features.extend(['PM10_FR26005%%mean_31J', 'foot%%std_14J', 'inc_ira%%mean_31J',
                #                      'meteo_tmin%%mean_31J', 'trend_vaccin%%mean_31J', 'confinement2',
                #                      'meteo_tmax%%mean_31J', 'after_HNFC_moving', 'trend_vaccin%%mean_14J',
                #                      'trend_hopital%%mean_31J', 'trend_hopital%%mean_14J', 'date##week_cos',
                #                      'O3_FR26010%%mean_31J', 'O3_FR26005%%mean_31J', 'meteo_tavg%%mean_31J',
                #                      'inc_grippe%%mean_31J', 'inc_grippe%%mean_14J', 'date##week_sin',
                #                      'date##dayofYear_sin', 'confinement1'])

                if dataset_config['axis'] == 'columns':
                    selected_features = [
                        feat + '_CHU Dijon' for feat in selected_features]
                else:
                    selected_features.append('location')
                # selected_features = dataset.enc_X_train.columns.to_list()
                dataset_config['features_names'] = selected_features
                self.logger.info(
                    'Features selected: {}'.format(selected_features))
                # print(dataset.y_train)
                self.dataset.get_dataset(**dataset_config)
                mlflow.log_table(data=self.dataset.data,
                                 artifact_file='datasets/full_dataset_feature_selection.json')
                model_config['fit_params']['eval_set'] = [
                    (self.dataset.enc_X_val, self.dataset.y_val[target]) for target in self.dataset.targets_names]

            mlflow.log_table(data=self.dataset.train_set,
                             artifact_file='datasets/train_set.json')
            mlflow.log_table(data=self.dataset.val_set,
                             artifact_file='datasets/val_set.json')
            mlflow.log_table(data=self.dataset.test_set,
                             artifact_file='datasets/test_set.json')

            train_dataset = mlflow.data.pandas_dataset.from_pandas(
                self.dataset.train_set)
            val_dataset = mlflow.data.pandas_dataset.from_pandas(
                self.dataset.val_set)
            test_dataset = mlflow.data.pandas_dataset.from_pandas(
                self.dataset.test_set)

            mlflow.log_input(dataset=train_dataset, context='training')
            mlflow.log_input(dataset=val_dataset, context='validation')
            mlflow.log_input(dataset=test_dataset, context='testing')

            dataset_config_log = dataset_config.copy()
            dataset_config_log['locations'] = [
                loc.name for loc in dataset_config_log.pop('locations')]
            dataset_config_log['targets_locations'] = [
                loc.name for loc in dataset_config_log.pop('targets_locations')]
            mlflow.log_params(dataset_config_log)

            mlflow.log_params({f'grid_{key}': value for key,
                              value in model_config['grid_params'].items()})
            # mlflow.log_params(model_config['params'])
            mlflow.log_params(model_config['fit_params'])
            mlflow.log_param('optimization', model_config['optimization'])

            # balance training set
            if balance_target:
                # Combine x_train and y_train
                combined = pd.concat(
                    [self.dataset.enc_X_train, self.dataset.y_train], axis=1)

                # find majority and minority classes
                # Count the occurrences of each category
                category_counts = self.dataset.y_train[self.dataset.targets_names[0]].value_counts(
                )

                # Identify majority and minority categories
                # Category with the most occurrences
                majority_category = category_counts.idxmax()
                # Category with the least occurrences
                minority_category = category_counts.idxmin()

                # Separate majority and minority classes
                majority = combined[combined[self.dataset.targets_names[0]]
                                    == majority_category]
                minority = combined[combined[self.dataset.targets_names[0]]
                                    == minority_category]

                # Oversample minority class
                minority_oversampled = resample(minority,
                                                replace=True,    # Sample with replacement
                                                # Match number of majority
                                                n_samples=len(majority),
                                                random_state=42)  # Reproducibility

                # Combine back the oversampled minority class with the majority class
                print('Before:', self.dataset.enc_X_train.shape)
                balanced = pd.concat([majority, minority_oversampled])
                print('After:', balanced.shape)

                # Split back to self.dataset.enc_X_train and self.dataset.y_train
                self.dataset.enc_X_train = balanced.drop(
                    columns=[self.dataset.targets_names[0]])
                self.dataset.y_train = balanced[self.dataset.targets_names[0]]

            self.model.fit(pd.DataFrame(self.dataset.enc_X_train),
                           self.dataset.y_train, **model_config)
            self.logger.info("Model fitted.")

            # self.model.plot_tree(dir_output=run_dir)

            # self.model.plot_param_influence(param='max_depth', dir_output=run_dir)

            # self.model.plot_features_importance(X_set=dataset.enc_X_test, y_set=dataset.y_test, outname='features_importance.png', dir_output=run_dir)

            # self.model.shapley_additive_explanation(df_set=cd.DataFrame(dataset.enc_X_test.join(dataset.y_test)), outname='shap.png', dir_output=run_dir)

            # print(self.model.get_params(deep=True))
            params = self.model.get_params(deep=True)
            if params['objective'] is not None:
                # Check if objective is a function
                if callable(params['objective']):
                    params['objective'] = params['objective'].__name__

            if params['eval_metric'] is not None:
                if callable(params['eval_metric']):
                    params['eval_metric'] = params['eval_metric'].__name__
                else:
                    params['eval_metric'] = params['eval_metric']

            y_pred = self.predict(self.dataset)
            mlflow.log_table(data=y_pred, artifact_file='datasets/pred.json')

            signature = infer_signature(self.dataset.enc_X_test, y_pred)

            mlflow.log_params(params=params)
            mlflow.sklearn.log_model(self.model, "model", signature=signature)

            scores = self.score(self.dataset)
            print(scores)

            mlflow.log_metrics(scores)
            # mlflow.log_metric(self.model.get_scorer(), scores)

            y_pred = self.predict(self.dataset)
            if int_pred:
                y_pred[f'y_pred_{self.dataset.targets_names[0]}'] = y_pred[f'y_pred_{self.dataset.targets_names[0]}'].round(
                )
            # y_pred = self.predict_at_horizon(dataset, horizon=7)
<<<<<<< HEAD
            figure = self.plot(self.dataset, y_pred, scores)
            mlflow.log_figure(figure[0], 'predictions.png')
=======
            figure = self.plot(self.dataset, y_pred)#, scores)
            mlflow.log_figure(figure, 'predictions.png')
>>>>>>> 564c56da

            error_fig = self.model.get_prediction_error_display(
                y=self.dataset.y_test, y_pred=y_pred)
            mlflow.log_figure(error_fig, 'errors.png')

            self.run_nb += 1

    def get_bjml(self) -> pd.DataFrame:
        df = pd.read_csv(
            '/home/maxime/Documents/WORKSPACES/forecasting_models/bjml.csv', sep=';')
        # Define a function to get the start (Monday) of each ISO week

        def get_start_of_week(year, week):
            # Use pd.Timestamp and isocalendar to get the first date of each ISO week in 2022
            first_day_of_year = pd.Timestamp(f'{year}-01-01')
            # Find the Monday of that week
            start_of_week = first_day_of_year + \
                pd.offsets.Week(weekday=0) * (week - 1)
            return start_of_week

        # Add a column 'Start Date' to df by calculating the start (Monday) of each week in 2022
        df['Start Date'] = df['Semaine'].apply(
            lambda x: get_start_of_week(2022, x))

        # Create a DataFrame with daily data by expanding each week into daily rows
        daily_df = pd.DataFrame({
            'date': pd.date_range(start='2022-01-01', end='2022-12-31', freq='D')
        })

        # Merge weekly data with daily data by matching each date to its corresponding ISO week
        daily_df['Semaine'] = daily_df['date'].apply(
            lambda x: x.isocalendar()[1])

        # Merge daily DataFrame with weekly values
        daily_df = pd.merge(daily_df, df[[
                            'Semaine', 'Min.', 'BJML', 'Méd.', 'P75', 'Max.']], on='Semaine', how='left')

        # Now daily_df contains a row for each day of 2022 with the corresponding weekly value
        daily_df.drop('Semaine', axis=1, inplace=True)
        daily_df.set_index('date', inplace=True)
        return daily_df

    def plot(self, dataset: BaseTabularDataset, y_pred: pd.DataFrame, scores: dict) -> plt.Figure:
        """
        Plot the results.

        Parameters:
        - None
        """
        self.logger.info("Plotting the results...")

        fig, ax = plt.subplots(figsize=(10, 6))
        ax.set_title('True vs Predicted')
        ax.set_xlabel('Date')
        ax.set_ylabel('Value')
        ax.legend()
        # ax.text(0.5, 0.5, str(scores))
        # ax.text(3, 5, 'Ceci est un texte', fontsize=15, color='red')

        dataset.y_test.plot(ax=ax, label='True', use_index=True)
        y_pred.plot(ax=ax, label='Predicted', use_index=True)

        errors = pd.DataFrame(
            dataset.y_test.iloc[:, 0] - y_pred.iloc[:, 0], columns=['Error'])
        errors.plot(ax=ax, label='Error (target - y_pred)', use_index=True)

        if 'target_nb_vers_hospit' in self.dataset.targets_names and dataset.y_test.index[0].year == 2022:
            bjml = self.get_bjml()
            bjml.plot(ax=ax, label='BJML', use_index=True)

        return fig, ax

    def get_important_features(self, dataset: BaseTabularDataset = None, model: Model = None, preselection: List[str] = [], model_config: dict = None) -> List[str]:
        selected_features = []

        if dataset is None:
            dataset = self.dataset

        if model is None:
            model = self.model

        variables = dataset.enc_data.columns.to_list()
        targets = dataset.targets_names

        encoded_data = dataset.enc_data

        data = pd.concat([encoded_data, dataset.data[targets]], axis=1)

        # afficher le nombre de colonnes portant le même nom si il est supérieur à 1
        # print(data.columns.value_counts().loc[lambda x: x > 1])

        # TODO: ne marchera pas pour du multi-target car le modèle passé à explore_features attendra plusieurs targets
        for target in targets:
            # print(data, variables, target)
            important_features = get_features(
                data, variables, target, logger=self.logger, num_feats=int(10 + 0.1*len(variables)))

            # On transforme le dictionaire de tupples en dictionaire de listes de features importantes
            features_to_test = [f[0] for f in important_features]
            # print(features_to_test)

            selected_features.extend([item for item in explore_features(model=model, model_config=model_config, features=features_to_test,
                                                                        df_train=pd.concat(
                                                                            [dataset.enc_X_train, dataset.y_train], axis=1),
                                                                        df_val=pd.concat(
                                                                            [dataset.enc_X_val, dataset.y_val], axis=1),
                                                                        df_test=pd.concat(
                                                                            [dataset.enc_X_test, dataset.y_test], axis=1),
                                                                        target=target, preselection=preselection, logger=self.logger) if item not in selected_features])

        return selected_features

    def predict(self, dataset: BaseTabularDataset) -> pd.DataFrame:
        """
        Test the model.

        Parameters:
        - None
        """
        self.logger.info("Testing the model...")

        y_pred = pd.DataFrame(self.model.predict(cd.DataFrame(dataset.enc_X_test) if USE_CUDA else dataset.enc_X_test), index=dataset.y_test.index, columns=[
                              f'y_pred_{target}' for target in dataset.targets_names])

        return y_pred

    def predict_at_horizon(self, dataset: BaseTabularDataset, horizon: int = 1):
        """
        Fonction qui prédit les valeurs de la colonne target pour chaque groupe de n jours.
        Le premier jour d'un groupe est prédit avec les vraies données,
        les jours suivants sont prédit avec des dépendances sur les prédictions précédentes.

        Parameters:
        df (DataFrame): Dataset contenant les colonnes features et target.
        horizon (int): Taille du groupe de jours.

        Returns:
        DataFrame: Un nouveau dataframe avec les colonnes 'target_pred' et les prédictions.
        """
        df = pd.DataFrame(dataset.enc_X_test)
        predictions = pd.DataFrame(index=dataset.y_test.index)

        # Extraire les colonnes qui correspondent à des moyennes/écarts-types sur fenêtres mobiles
        rolling_window_cols = [
            col for col in df.columns if re.search(r'%%(mean|std)_(\d+)J', col)]
        rolling_window_sizes = {
            col: int(re.search(r'_(\d+)J', col).group(1)) for col in rolling_window_cols}

        # Parcourir le dataset en groupes de n jours
        for i in range(0, len(df), horizon):
            # Définir les limites du groupe de n jours
            # Copier le groupe pour éviter de modifier df
            groupe: pd.DataFrame = df.iloc[i:i+horizon].copy()

            for j in range(horizon):
                # Si c'est le premier jour, utiliser les vraies données
                # Si c'est un jour suivant, utiliser les prédictions précédentes

                if j > 0:
                    # Pour les jours suivants, remplacer les colonnes target%%J-1, target%%J-2 par les prédictions
                    for k in range(1, j+1):
                        for target in dataset.targets_names:
                            # target = target.replace('target_', '')
                            colonne_a_remplacer = f'{target}%%J-{k}'
                            # Simuler l'existence des colonnes target%%J-k en utilisant les features (ajuster selon ton dataset réel)
                            if colonne_a_remplacer in groupe.columns:
                                self.logger.info(
                                    f"Remplacement de la colonne {colonne_a_remplacer} par la prédiction {f'y_pred_{target}'}")
                                groupe[colonne_a_remplacer].iloc[
                                    j] = groupe[f'y_pred_{target}'].iloc[j-k]

                    # TODO: aussi recalculer les colonnes features%%mean_nJ, features%%std_nJ, etc. si elles existent

                    # Recalculer dynamiquement les colonnes basées sur des rolling windows (moyenne, écart-type, etc.)
                    for feature in dataset.features:
                        for col in rolling_window_cols:
                            if feature in col:
                                window_size = rolling_window_sizes[col]

                                # Vérifier si la taille de la fenêtre est suffisante pour calculer la moyenne/l'écart-type
                                if j >= window_size:
                                    # Recalcul des moyennes/écarts-types
                                    if 'mean' in col:
                                        self.logger.info(
                                            f"Recalcul de {col} (mean sur {window_size} jours) pour le jour {j}")
                                        groupe[col].iloc[j] = groupe[feature].iloc[j -
                                                                                   window_size:j].mean()

                                    if 'std' in col:
                                        self.logger.info(
                                            f"Recalcul de {col} (std sur {window_size} jours) pour le jour {j}")
                                        groupe[col].iloc[j] = groupe[feature].iloc[j -
                                                                                   window_size:j].std()

                features = groupe.iloc[j]
                print(features)
                pred = pd.DataFrame(self.model.predict(features), index=dataset.y_test.index, columns=[
                                    f'y_pred_{target}' for target in dataset.targets])

                predictions = pd.concat([predictions, pred], axis=0)

            # # Mettre à jour les prédictions dans le dataset d'origine
            # df['target_pred'].iloc[i:i+horizon] = groupe['target_pred']

        return predictions

    def score(self, dataset: BaseTabularDataset) -> None:
        """
        Score the model.

        Parameters:
        - None
        """
        self.logger.info("Scoring the model...")

        scores = self.model.score(
            dataset.enc_X_test, dataset.y_test, single_score=False)
        # scorer = self.model.get_scorer()

        return scores<|MERGE_RESOLUTION|>--- conflicted
+++ resolved
@@ -34,7 +34,7 @@
     gpus_count = getDeviceCount()
     print(f"{gpus_count} GPU(s) detected.")
     USE_CUDA = True
-    
+
 except ImportError:
     print("CUDA environment not found. Falling back to CPU.")
     USE_CUDA = False
@@ -83,7 +83,8 @@
             run_dir = self.dir_runs / f'{run.info.run_id}/artifacts/'
             run_dir = pathlib.Path(run_dir)
 
-            self.logger.info(f"Running the experiment on {'GPU' if USE_CUDA else 'CPU'}...")
+            self.logger.info(
+                f"Running the experiment on {'GPU' if USE_CUDA else 'CPU'}...")
 
             # Get a dataset object corresponding to the dataset_config
             # dataset: BaseTabularDataset = self.dataset.get_dataset(**dataset_config)
@@ -239,13 +240,8 @@
                 y_pred[f'y_pred_{self.dataset.targets_names[0]}'] = y_pred[f'y_pred_{self.dataset.targets_names[0]}'].round(
                 )
             # y_pred = self.predict_at_horizon(dataset, horizon=7)
-<<<<<<< HEAD
-            figure = self.plot(self.dataset, y_pred, scores)
-            mlflow.log_figure(figure[0], 'predictions.png')
-=======
-            figure = self.plot(self.dataset, y_pred)#, scores)
+            figure = self.plot(self.dataset, y_pred)  # , scores)
             mlflow.log_figure(figure, 'predictions.png')
->>>>>>> 564c56da
 
             error_fig = self.model.get_prediction_error_display(
                 y=self.dataset.y_test, y_pred=y_pred)
