--- conflicted
+++ resolved
@@ -37,15 +37,10 @@
     def __init__(self, name: str = None, logger=None,
                  include_emmergency_arrivals=True,
                  include_hnfc_moving=True,
-<<<<<<< HEAD
-                 include_nb_hospit=True) -> None:
+                 include_nb_hospit_np_from_ED_children=True,
+                 include_nb_hospit_np_from_ED_adults=True) -> None:
         super().__init__(name, logger,
                          date_max_fetchable=dt.datetime.strptime('31-12-2023', '%d-%m-%Y'))
-=======
-                 include_nb_hospit_np_from_ED_children=True,
-                 include_nb_hospit_np_from_ED_adults=True) -> None:
-        super().__init__(name, logger)
->>>>>>> 564c56da
         self.include_emmergency_arrivals = include_emmergency_arrivals
         self.include_hnfc_moving = include_hnfc_moving
         self.include_nb_hospit_np_from_ED_children = include_nb_hospit_np_from_ED_children
@@ -60,13 +55,13 @@
         # file_name = f"Export complet {etablissement}.xlsx"
         file_name = f"export_{etablissement}.csv"
 
-
         self.logger.info(
             f"  - Chargement des données de {etablissement} depuis le fichier Excel")
         # data = pd.read_excel(
         #     feature_dir / f"urgences/{file_name}", sheet_name=1)
 
-        data = pd.read_csv(feature_dir / f"urgences/exports/{file_name}", sep=";")
+        data = pd.read_csv(
+            feature_dir / f"urgences/exports/{file_name}", sep=";")
 
         if "annee" in data:
             data.drop(axis=1, columns="annee", inplace=True)
@@ -91,9 +86,11 @@
         #     hospitalized['date_entree'], unit='D', origin='1899-12-30')
 
         file_name = f'rpu_hospit_adultes_{etablissement}.csv'
-        data = pd.read_csv(feature_dir / f"hospitalisations/non-programé/urgences/exports/{file_name}", sep=";")
-
-        data.rename(columns={"Total": "nb_hospit_np_from_ED_adults", "date_entree": "date"}, inplace=True)
+        data = pd.read_csv(
+            feature_dir / f"hospitalisations/non-programé/urgences/exports/{file_name}", sep=";")
+
+        data.rename(columns={
+                    "Total": "nb_hospit_np_from_ED_adults", "date_entree": "date"}, inplace=True)
         if data["date"].dtype != "datetime64[ns]":
             data["date"] = pd.to_datetime(data["date"])
         data.sort_values(by="date", inplace=True)
@@ -103,22 +100,27 @@
 
     def include_nb_hospitalized_np_from_emmergencies_children(self, from_date, to_date, etablissement, feature_dir):
         file_name_all = f'rpu_hospit_total_{etablissement}.csv'
-        hospitalized_all = pd.read_csv(feature_dir / f"hospitalisations/non-programé/urgences/exports/{file_name_all}", sep=";")
+        hospitalized_all = pd.read_csv(
+            feature_dir / f"hospitalisations/non-programé/urgences/exports/{file_name_all}", sep=";")
         hospitalized_all.rename(columns={"date_entree": "date"}, inplace=True)
         if hospitalized_all["date"].dtype != "datetime64[ns]":
             hospitalized_all["date"] = pd.to_datetime(hospitalized_all["date"])
         hospitalized_all.set_index('date', inplace=True)
 
         file_name_adults = f'rpu_hospit_adultes_{etablissement}.csv'
-        hospitalized_adultes = pd.read_csv(feature_dir / f"hospitalisations/non-programé/urgences/exports/{file_name_adults}", sep=";")
-        hospitalized_adultes.rename(columns={"date_entree": "date"}, inplace=True)
+        hospitalized_adultes = pd.read_csv(
+            feature_dir / f"hospitalisations/non-programé/urgences/exports/{file_name_adults}", sep=";")
+        hospitalized_adultes.rename(
+            columns={"date_entree": "date"}, inplace=True)
         if hospitalized_adultes["date"].dtype != "datetime64[ns]":
-            hospitalized_adultes["date"] = pd.to_datetime(hospitalized_adultes["date"])
+            hospitalized_adultes["date"] = pd.to_datetime(
+                hospitalized_adultes["date"])
         hospitalized_adultes.set_index('date', inplace=True)
 
         hospitalized_children = pd.DataFrame(hospitalized_all['Total'] - hospitalized_adultes['Total'], columns=[
                                              'Total'], index=hospitalized_adultes.index)
-        hospitalized_children.rename(columns={"Total": "nb_hospit_np_from_ED_children"}, inplace=True)
+        hospitalized_children.rename(
+            columns={"Total": "nb_hospit_np_from_ED_children"}, inplace=True)
 
         return hospitalized_children
 
@@ -203,9 +205,12 @@
 
         data = pd.DataFrame(index=date_range)
 
-        include_nb_hospit_np_from_ED_children = kwargs.get('include_nb_hospit_np_from_ED_children', self.include_nb_hospit_np_from_ED_children)
-        include_nb_hospit_np_from_ED_adults = kwargs.get('include_nb_hospit_np_from_ED_adults', self.include_nb_hospit_np_from_ED_adults)
-        include_emmergency_arrivals = kwargs.get('include_emmergency_arrivals', self.include_emmergency_arrivals)
+        include_nb_hospit_np_from_ED_children = kwargs.get(
+            'include_nb_hospit_np_from_ED_children', self.include_nb_hospit_np_from_ED_children)
+        include_nb_hospit_np_from_ED_adults = kwargs.get(
+            'include_nb_hospit_np_from_ED_adults', self.include_nb_hospit_np_from_ED_adults)
+        include_emmergency_arrivals = kwargs.get(
+            'include_emmergency_arrivals', self.include_emmergency_arrivals)
 
         if include_emmergency_arrivals:
             data = data.join(self.include_nb_emmergencies(
@@ -213,11 +218,13 @@
         self.logger.info(f"{data}")
 
         if include_nb_hospit_np_from_ED_children:
-            data = data.join(self.include_nb_hospitalized_np_from_emmergencies_children(start_date, stop_date, etablissement, feature_dir))
+            data = data.join(self.include_nb_hospitalized_np_from_emmergencies_children(
+                start_date, stop_date, etablissement, feature_dir))
         self.logger.info(f"{data}")
 
         if include_nb_hospit_np_from_ED_adults:
-            data = data.join(self.include_nb_hospitalized_np_from_emmergencies_adults(start_date, stop_date, etablissement, feature_dir))
+            data = data.join(self.include_nb_hospitalized_np_from_emmergencies_adults(
+                start_date, stop_date, etablissement, feature_dir))
         self.logger.info(f"{data}")
 
         # data = data.join(self.include_nb_hospitalized_np_adults(start_date, stop_date, feature_dir=feature_dir))
