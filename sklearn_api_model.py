--- conflicted
+++ resolved
@@ -21,18 +21,14 @@
 import sys
 from typing import Union
 import shap
-<<<<<<< HEAD
 from sklearn.model_selection import GridSearchCV, cross_val_score, KFold
 from skopt import BayesSearchCV
 from skopt.space import Real, Integer
 from skopt import Optimizer
-=======
 import matplotlib.pyplot as plt
 import numpy as np
 import math
 from pathlib import Path
-
->>>>>>> 60b63dbc
 
 class Model(BaseEstimator, ClassifierMixin, RegressorMixin):
     def __init__(self, model, loss='log_loss', name='Model'):
@@ -68,12 +64,7 @@
         # Train the final model with all selected features
         if optimization == 'grid':
             assert grid_params is not None
-<<<<<<< HEAD
             grid_search = GridSearchCV(self.best_estimator_, grid_params, scoring=self._get_scorer(), cv=cv_folds, refit=False)
-=======
-            grid_search = GridSearchCV(
-                self.best_estimator_, grid_params, scoring=self.get_scorer(), cv=5)
->>>>>>> 60b63dbc
             grid_search.fit(X, y, **fit_params)
             best_params = grid_search.best_estimator_.get_params()
             self.cv_results_ = grid_search.cv_results_
@@ -96,20 +87,10 @@
                     param_space[param_name] = Integer(
                         param_range[0], param_range[-1])
                 elif isinstance(param_range[0], float):
-<<<<<<< HEAD
                     param_space[param_name] = Real(param_range[0], param_range[-1], prior='log-uniform')
                 
             opt = Optimizer(param_space, base_estimator='GP', acq_func='gp_hedge')
             bayes_search = BayesSearchCV(self.best_estimator_, opt, scoring=self.get_scorer(), cv=cv_folds, Refit=False)
-=======
-                    param_space[param_name] = Real(
-                        param_range[0], param_range[-1], prior='log-uniform')
-
-            opt = Optimizer(param_space, base_estimator='GP',
-                            acq_func='gp_hedge')
-            bayes_search = BayesSearchCV(
-                self.best_estimator_, opt, scoring=self.get_scorer(), cv=5)
->>>>>>> 60b63dbc
             bayes_search.fit(X, y, **fit_params)
             best_params = bayes_search.best_estimator_.get_params()
             self.cv_results_ = bayes_search.cv_results_
@@ -118,7 +99,6 @@
             self.best_estimator_.fit(X, y, **fit_params)
         else:
             raise ValueError("Unsupported optimization method")
-<<<<<<< HEAD
         print(best_params)
         self.set_params(**best_params)
         # Perform cross-validation with the specified number of folds
@@ -135,9 +115,6 @@
 
         print(self.cv_results_)
         
-=======
-
->>>>>>> 60b63dbc
     def predict(self, X):
         """
         Predict labels for input data.
@@ -292,7 +269,6 @@
                         f"{outname}_permutation_importances_{mode}.png")
             plt.close('all')
         else:
-<<<<<<< HEAD
             raise ValueError(f'Unknown {mode} for ploting features importance but feel free to add new one')
         
         save_object(result, f"{outname}_permutation_importances.pkl", dir_output)
@@ -331,47 +307,6 @@
             return
 
     def plot_param_influence(self, param, dir_output, figsize=(25,25)):
-=======
-            raise ValueError(
-                f'Unknown {mode} for ploting features importance but feel free to add new one')
-
-        save_object(
-            result, f"{outname}_permutation_importances.pkl", dir_output)
-
-#     def shapley_additive_explanation(self, df_set, outname, dir_output, mode = 'bar', figsize=(50,25), samples=None):
-#         try:
-#             explainer = shap.Explainer(self.best_estimator_)
-#             shap_values = explainer(df_set)
-#             plt.figure(figsize=figsize)
-# <<<<<<< Updated upstream
-#             if mode == 'bar':
-#                 shap.plots.bar(shap_values, show=False)
-#             elif mode == 'beeswarm':
-#                 shap.plots.besrc/__init__.pyeswarm(shap_values, show=False)
-#             else:
-#                 raise ValueError(f'Unknow {mode} mode')
-
-#             plt.tight_layout()
-#             plt.savefig(dir_output / f'{outname}_shapley_additive_explanation.png')
-#             plt.close('all')
-#             if samples is not None:
-#                 plt.figure(figsize=figsize)
-#                 shap.plots.force(shap_values[:samples], show=False)
-#                 plt.savefig(dir_output / f'{outname}_{samples}_shapley_additive_explanation.png')
-#                 plt.tight_layout()
-#                 plt.close('all')
-
-#         except Exception as e:
-#             print(f'Error {e} with shapley_additive_explanation')
-#             return
-# =======
-#             shap.plots.force(shap_values[:samples])
-#             plt.savefig(dir_output / f'{outname}_{samples}_shapley_additive_explanation.png')
-#             plt.close('all')
-# >>>>>>> Stashed changes
-
-    def plot_param_influence(self, param, dir_output, figsize=(25, 25)):
->>>>>>> 60b63dbc
         """
         Display the influence of parameters on model performance.
 
