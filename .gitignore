--- conflicted
+++ resolved
@@ -189,12 +189,6 @@
 datasets
 datasets_sorted
 plots_*
-
 .vscode/
-<<<<<<< HEAD
 __pycache__/
-
-.DS_Store
-=======
-__pycache__/
->>>>>>> 414cf262
+.DS_Store